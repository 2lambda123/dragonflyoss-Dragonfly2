# dfdaemon

## dfget

`dfget` 是Dragonfly中用来下载和上传文件的客户端。

### 简介

dfget 是 Dragonfly 中用来下载和上传文件的客户端，也是 p2p 网络中的一个 peer。当用户发起文件下载请求时，
dfget 将从其他 peer 下载文件。同时，它也能作为上传者，让其他 peer 下载它已拥有的那部分文件。
此外，dfget 还提供了一些高级功能，如网络带宽限制、加密传输等。

<<<<<<< HEAD

### 用法
```
=======
```text
>>>>>>> 12475145
dfget [flags]
```

### 例子

```text
dfget --schedulers 127.0.0.1:8002 -o /path/to/output -u "http://example.com/object"
```

<<<<<<< HEAD
## 查看日志
=======
### Log configuration
>>>>>>> 12475145

如果您想要在Terminal中查看日志，请使用 --console参数，或者将环境变量 console 设置为 true。

<<<<<<< HEAD
### 可选参数
=======
#### Options
>>>>>>> 12475145

<!-- markdownlint-disable -->
```text
      --alivetime duration           alive duration for which uploader keeps no accessing by any uploading requests, after this period uploader will automatically exit (default 5m0s)
      --cacerts strings              the cacert file which is used to verify remote server when supernode interact with the source.
      --callsystem string            the name of dfget caller which is for debugging. Once set, it will be passed to all components around the request to make debugging easy
      --clientqueue int              specify the size of client queue which controls the number of pieces that can be processed simultaneously
      --console                      show log on console, it's conflict with '--showbar'
      --daemon-pid string            the daemon pid (default "/tmp/dfdaemon.pid")
      --daemon-sock string           the unix domain socket address for grpc with daemon (default "/tmp/dfdamon.sock")
      --dfdaemon                     identify whether the request is from dfdaemon
      --expiretime duration          caching duration for which cached file keeps no accessed by any process, after this period cache file will be deleted (default 3m0s)
  -f, --filter string                filter some query params of URL, use char '&' to separate different params
                                     eg: -f 'key&sign' will filter 'key' and 'sign' query param
                                     in this way, different but actually the same URLs can reuse the same downloading task
      --header stringArray           http header, eg: --header='Accept: *' --header='Host: abc'
  -h, --help                         help for dfget
      --home string                  the work home directory of dfget (default "/Users/jim/.dragonfly/dfdaemon/")
  -i, --identifier string            the usage of identifier is making different downloading tasks generate different downloading task IDs even if they have the same URLs. conflict with --md5.
      --insecure                     identify whether supernode should skip secure verify when interact with the source.
      --ip string                    IP address that server will listen on (default "0.0.0.0")
  -m, --md5 string                   md5 value input from user for the requested downloading file to enhance security
      --more-daemon-options string   more options passed to daemon by command line, please confirm your options with "dfget daemon --help"
  -n, --node supernodes              deprecated, please use schedulers instead. specify the addresses(host:port=weight) of supernodes where the host is necessary, the port(default: 8002) and the weight(default:1) are optional. And the type of weight must be integer
      --notbacksource                disable back source downloading for requested file when p2p fails to download it
  -o, --output string                destination path which is used to store the requested downloading file. It must contain detailed directory and specific filename, for example, '/tmp/file.mp4'
  -p, --pattern string               download pattern, must be p2p/cdn/source, cdn and source do not support flag --totallimit (default "p2p")
      --port int                     port number that server will listen on (default 65002)
      --schedulers schedulers        the scheduler addresses
  -b, --showbar                      show progress bar, it is conflict with '--console'
  -e, --timeout duration             timeout set for file downloading task. If dfget has not finished downloading all pieces of file before --timeout, the dfget will throw an error and exit
      --totallimit ratelimit         network bandwidth rate limit for the whole host, in format of G(B)/g/M(B)/m/K(B)/k/B, pure number will also be parsed as Byte (default 104857600.000000)
  -u, --url string                   URL of user requested downloading file(only HTTP/HTTPs supported)
      --verbose                      enable verbose mode, all debug log will be display
```
<!-- markdownlint-restore -->

## dfget daemon

<<<<<<< HEAD
## 查看日志
=======
### Daemon Log configuration
>>>>>>> 12475145

如果您想要在Terminal中查看日志，请使用 --console参数，或者将环境变量 console 设置为 true。

<<<<<<< HEAD
### 可选参数
=======
#### Daemon Options
>>>>>>> 12475145

<!-- markdownlint-disable -->
```text
      --advertise-ip string       the ip report to scheduler, normal same with listen ip (default "10.15.232.63")
      --alivetime duration       alive duration for which uploader keeps no accessing by any uploading requests, after this period uploader will automatically exit (default 5m0s)
      --data string               local directory which stores temporary files for p2p uploading
      --download-rate ratelimit   download rate limit for other peers and back source (default 104857600.000000)
      --expiretime duration      caching duration for which cached file keeps no accessed by any process, after this period cache file will be deleted (default 3m0s)
      --gc-interval duration      gc interval (default 1m0s)
      --grpc-port int             the listen address for grpc with other peers (default 65000)
      --grpc-port-end int         the listen address for grpc with other peers (default 65000)
      --grpc-unix-listen string   the local unix domain socket listen address for grpc with dfget (default "/tmp/dfdamon.sock")
  -h, --help                      help for daemon
      --home string               the work home directory of dfget daemon
      --idc string                peer idc for scheduler
      --keep-storage              keep storage after daemon exit
      --ip string                 IP address that server will listen on
      --location string           peer location for scheduler
      --lock string               dfdaemon lock file location (default "/tmp/dfdaemon.lock")
      --net-topology string       peer net topology for scheduler
      --pid string                dfdaemon pid file location (default "/tmp/dfdaemon.pid")
      --proxy-port int            the address that daemon will listen on for proxy service (default 65001)
      --proxy-port-end int        the address that daemon will listen on for proxy service (default 65001)
  -s, --schedulers schedulers     schedulers
      --security-domain string    peer security domain for scheduler
      --upload-port int           the address that daemon will listen on for peer upload (default 65002)
      --upload-port-end int       the address that daemon will listen on for peer upload (default 65002)
      --upload-rate ratelimit     upload rate limit for other peers (default 104857600.000000)
      --verbose                   print verbose log and enable golang debug info
```
<!-- markdownlint-restore --><|MERGE_RESOLUTION|>--- conflicted
+++ resolved
@@ -10,13 +10,8 @@
 dfget 将从其他 peer 下载文件。同时，它也能作为上传者，让其他 peer 下载它已拥有的那部分文件。
 此外，dfget 还提供了一些高级功能，如网络带宽限制、加密传输等。
 
-<<<<<<< HEAD
-
 ### 用法
-```
-=======
 ```text
->>>>>>> 12475145
 dfget [flags]
 ```
 
@@ -26,19 +21,11 @@
 dfget --schedulers 127.0.0.1:8002 -o /path/to/output -u "http://example.com/object"
 ```
 
-<<<<<<< HEAD
 ## 查看日志
-=======
-### Log configuration
->>>>>>> 12475145
 
 如果您想要在Terminal中查看日志，请使用 --console参数，或者将环境变量 console 设置为 true。
 
-<<<<<<< HEAD
 ### 可选参数
-=======
-#### Options
->>>>>>> 12475145
 
 <!-- markdownlint-disable -->
 ```text
@@ -78,19 +65,11 @@
 
 ## dfget daemon
 
-<<<<<<< HEAD
 ## 查看日志
-=======
-### Daemon Log configuration
->>>>>>> 12475145
 
 如果您想要在Terminal中查看日志，请使用 --console参数，或者将环境变量 console 设置为 true。
 
-<<<<<<< HEAD
 ### 可选参数
-=======
-#### Daemon Options
->>>>>>> 12475145
 
 <!-- markdownlint-disable -->
 ```text
