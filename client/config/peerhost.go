--- conflicted
+++ resolved
@@ -31,12 +31,9 @@
 	"strings"
 	"time"
 
-<<<<<<< HEAD
+	"d7y.io/dragonfly/v2/cmd/dependency/base"
 	logger "d7y.io/dragonfly/v2/pkg/dflog"
 	"d7y.io/dragonfly/v2/pkg/unit"
-=======
-	"d7y.io/dragonfly/v2/cmd/dependency/base"
->>>>>>> 885de4d4
 	"d7y.io/dragonfly/v2/pkg/util/stringutils"
 	"github.com/pkg/errors"
 	"gopkg.in/yaml.v3"
@@ -106,11 +103,7 @@
 	// AdvertiseIP
 	ip := net.ParseIP(string(p.Host.AdvertiseIP))
 	if ip == nil || net.IPv4zero.Equal(ip) {
-<<<<<<< HEAD
-		p.Host.AdvertiseIP = Attribute(iputils.HostIp)
-=======
-		p.Host.AdvertiseIP = iputils.HostIP
->>>>>>> 885de4d4
+		p.Host.AdvertiseIP = Attribute(iputils.HostIP)
 	} else {
 		p.Host.AdvertiseIP = Attribute(ip.String())
 	}
@@ -139,31 +132,17 @@
 
 type HostOption struct {
 	// SecurityDomain is the security domain
-<<<<<<< HEAD
-	SecurityDomain Attribute `json:"security_domain" yaml:"security_domain"`
-	// Location for scheduler
-	Location Attribute `json:"location" yaml:"location"`
-	// IDX for scheduler
-	IDC Attribute `json:"idc" yaml:"idc"`
-	// NetTopology for scheduler
-	NetTopology Attribute `json:"net_topology" yaml:"net_topology"`
+	SecurityDomain Attribute `mapstructure:"security_domain" yaml:"security_domain"`
+	// Peerhost location for scheduler
+	Location Attribute `mapstructure:"location" yaml:"location"`
+	// Peerhost idc for scheduler
+	IDC Attribute `mapstructure:"idc" yaml:"idc"`
+	// Peerhost net topology for scheduler
+	NetTopology Attribute `mapstructure:"net_topology" yaml:"net_topology"`
 	// The listen ip for all tcp services of daemon
-	ListenIP Attribute `json:"listen_ip" yaml:"listen_ip"`
+	ListenIP Attribute `mapstructure:"listen_ip" yaml:"listen_ip"`
 	// The ip report to scheduler, normal same with listen ip
-	AdvertiseIP Attribute `json:"advertise_ip" yaml:"advertise_ip"`
-=======
-	SecurityDomain string `mapstructure:"security_domain" yaml:"security_domain"`
-	// Peerhost location for scheduler
-	Location string `mapstructure:"location" yaml:"location"`
-	// Peerhost idc for scheduler
-	IDC string `mapstructure:"idc" yaml:"idc"`
-	// Peerhost net topology for scheduler
-	NetTopology string `mapstructure:"net_topology" yaml:"net_topology"`
-	// The listen ip for all tcp services of daemon
-	ListenIP string `mapstructure:"listen_ip" yaml:"listen_ip"`
-	// The ip report to scheduler, normal same with listen ip
-	AdvertiseIP string `mapstructure:"advertise_ip" yaml:"advertise_ip"`
->>>>>>> 885de4d4
+	AdvertiseIP Attribute `mapstructure:"advertise_ip" yaml:"advertise_ip"`
 }
 
 type DownloadOption struct {
@@ -405,17 +384,10 @@
 	DataPath string `mapstructure:"data_path" yaml:"data_path"`
 	// TaskExpireTime indicates caching duration for which cached file keeps no accessed by any process,
 	// after this period cache file will be gc
-<<<<<<< HEAD
-	TaskExpireTime clientutil.Duration `json:"task_expire_time" yaml:"task_expire_time"`
+	TaskExpireTime clientutil.Duration `mapstructure:"task_expire_time" yaml:"task_expire_time"`
 	// DiskGCThreshold indicates the threshold to gc the oldest tasks
-	DiskGCThreshold unit.Bytes `json:"disk_gc_threshold" yaml:"disk_gc_threshold"`
-
-	StoreStrategy StoreStrategy `json:"strategy" yaml:"strategy"`
-=======
-	TaskExpireTime  clientutil.Duration    `mapstructure:"task_expire_time" yaml:"task_expire_time"`
-	StoreStrategy   StoreStrategy          `mapstructure:"strategy" yaml:"strategy"`
-	DiskGCThreshold clientutil.StorageSize `mapstructure:"disk_gc_threshold" yaml:"disk_gc_threshold"`
->>>>>>> 885de4d4
+	DiskGCThreshold unit.Bytes    `mapstructure:"disk_gc_threshold" yaml:"disk_gc_threshold"`
+	StoreStrategy   StoreStrategy `mapstructure:"strategy" yaml:"strategy"`
 }
 
 type StoreStrategy string
@@ -714,10 +686,9 @@
 }
 
 type WhiteList struct {
-<<<<<<< HEAD
-	Host  string   `yaml:"host" json:"host"`
-	Regx  *Regexp  `yaml:"regx" json:"regx"`
-	Ports []string `yaml:"ports" json:"ports"`
+	Host  string   `yaml:"host" mapstructure:"host"`
+	Regx  *Regexp  `yaml:"regx" mapstructure:"regx"`
+	Ports []string `yaml:"ports" mapstructure:"ports"`
 }
 
 // Attribute allows get value from command or just a raw string
@@ -848,9 +819,4 @@
 	default:
 		return errors.New("invalid attribute")
 	}
-=======
-	Host  string   `yaml:"host" mapstructure:"host"`
-	Regx  *Regexp  `yaml:"regx" mapstructure:"regx"`
-	Ports []string `yaml:"ports" mapstructure:"ports"`
->>>>>>> 885de4d4
 }