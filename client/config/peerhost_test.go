--- conflicted
+++ resolved
@@ -427,12 +427,6 @@
 
 	assert.EqualValues(peerHostOption, peerHostOptionYAML)
 
-<<<<<<< HEAD
-	peerHostOptionJSON := &PeerHostOption{}
-	if err := peerHostOptionJSON.Load("./testdata/config/daemon.json"); err != nil {
-		t.Fatal(err)
-	}
-	assert.EqualValues(peerHostOption, peerHostOptionJSON)
 }
 
 func Test_AttributeGetter(t *testing.T) {
@@ -494,6 +488,4 @@
 			assert.Nil(err)
 		}
 	}
-=======
->>>>>>> 885de4d4
 }