/*
 *     Copyright 2020 The Dragonfly Authors
 *
 * Licensed under the Apache License, Version 2.0 (the "License");
 * you may not use this file except in compliance with the License.
 * You may obtain a copy of the License at
 *
 *      http://www.apache.org/licenses/LICENSE-2.0
 *
 * Unless required by applicable law or agreed to in writing, software
 * distributed under the License is distributed on an "AS IS" BASIS,
 * WITHOUT WARRANTIES OR CONDITIONS OF ANY KIND, either express or implied.
 * See the License for the specific language governing permissions and
 * limitations under the License.
 */

package peer

import (
	"context"
	"fmt"
	"io"
	"sync"

	"github.com/go-http-utils/headers"
	"go.opentelemetry.io/otel"
	"go.opentelemetry.io/otel/trace"
	"golang.org/x/time/rate"

	"d7y.io/dragonfly/v2/client/clientutil"
	"d7y.io/dragonfly/v2/client/config"
	"d7y.io/dragonfly/v2/client/daemon/metrics"
	"d7y.io/dragonfly/v2/client/daemon/storage"
	logger "d7y.io/dragonfly/v2/internal/dflog"
	"d7y.io/dragonfly/v2/pkg/idgen"
	"d7y.io/dragonfly/v2/pkg/rpc/base"
	"d7y.io/dragonfly/v2/pkg/rpc/scheduler"
	schedulerclient "d7y.io/dragonfly/v2/pkg/rpc/scheduler/client"
)

// TaskManager processes all peer tasks request
type TaskManager interface {
	// StartFileTask starts a peer task to download a file
	// return a progress channel for request download progress
	// tiny stands task file is tiny and task is done
	StartFileTask(ctx context.Context, req *FileTaskRequest) (
		progress chan *FileTaskProgress, tiny *TinyData, err error)
	// StartStreamTask starts a peer task with stream io
	// tiny stands task file is tiny and task is done
	StartStreamTask(ctx context.Context, req *StreamTaskRequest) (
		readCloser io.ReadCloser, attribute map[string]string, err error)

	IsPeerTaskRunning(id string) bool

	// Stop stops the PeerTaskManager
	Stop(ctx context.Context) error
}

//go:generate mockgen -source peertask_manager.go -package peer -self_package d7y.io/dragonfly/v2/client/daemon/peer -destination peertask_manager_mock_test.go
//go:generate mockgen -source peertask_manager.go -destination ../test/mock/peer/peertask_manager.go
// Task represents common interface to operate a peer task
type Task interface {
	Logger
	Context() context.Context
	Log() *logger.SugaredLoggerOnWith

	GetStorage() storage.TaskStorageDriver

	GetPeerID() string
	GetTaskID() string

	GetTotalPieces() int32
	SetTotalPieces(int32)

	GetContentLength() int64
	SetContentLength(int64)

	AddTraffic(uint64)
	GetTraffic() uint64

	SetPieceMd5Sign(string)
	GetPieceMd5Sign() string

	PublishPieceInfo(pieceNum int32, size uint32)
	ReportPieceResult(request *DownloadPieceRequest, result *DownloadPieceResult, err error)
}

type Logger interface {
	Log() *logger.SugaredLoggerOnWith
}

type TinyData struct {
	TaskID  string
	PeerID  string
	Content []byte
}

var tracer trace.Tracer

func init() {
	tracer = otel.Tracer("dfget-daemon")
}

type peerTaskManager struct {
	host            *scheduler.PeerHost
	schedulerClient schedulerclient.SchedulerClient
	schedulerOption config.SchedulerOption
	pieceManager    PieceManager
	storageManager  storage.Manager

	conductorLock    sync.Locker
	runningPeerTasks sync.Map

	perPeerRateLimit rate.Limit

	// enableMultiplex indicates to reuse the data of completed peer tasks
	enableMultiplex bool
	// enablePrefetch indicates to prefetch the whole files of ranged requests
	enablePrefetch bool

	calculateDigest bool

	getPiecesMaxRetry int
}

func NewPeerTaskManager(
	host *scheduler.PeerHost,
	pieceManager PieceManager,
	storageManager storage.Manager,
	schedulerClient schedulerclient.SchedulerClient,
	schedulerOption config.SchedulerOption,
	perPeerRateLimit rate.Limit,
	multiplex bool,
	prefetch bool,
	calculateDigest bool,
	getPiecesMaxRetry int) (TaskManager, error) {

	ptm := &peerTaskManager{
		host:              host,
		runningPeerTasks:  sync.Map{},
		conductorLock:     &sync.Mutex{},
		pieceManager:      pieceManager,
		storageManager:    storageManager,
		schedulerClient:   schedulerClient,
		schedulerOption:   schedulerOption,
		perPeerRateLimit:  perPeerRateLimit,
		enableMultiplex:   multiplex,
		enablePrefetch:    prefetch,
		calculateDigest:   calculateDigest,
		getPiecesMaxRetry: getPiecesMaxRetry,
	}
	return ptm, nil
}

var _ TaskManager = (*peerTaskManager)(nil)

func (ptm *peerTaskManager) findPeerTaskConductor(taskID string) (*peerTaskConductor, bool) {
	pt, ok := ptm.runningPeerTasks.Load(taskID)
	if !ok {
		return nil, false
	}
	return pt.(*peerTaskConductor), true
}

func (ptm *peerTaskManager) getPeerTaskConductor(ctx context.Context,
	taskID string,
	request *scheduler.PeerTaskRequest,
	limit rate.Limit,
	parent *peerTaskConductor,
	rg *clientutil.Range,
	desiredLocation string) (*peerTaskConductor, error) {
	ptc, created, err := ptm.getOrCreatePeerTaskConductor(ctx, taskID, request, limit, parent, rg, desiredLocation)
	if err != nil {
		return nil, err
	}
	if created {
		if err = ptc.start(); err != nil {
			return nil, err
		}
	}
	return ptc, err
}

// getOrCreatePeerTaskConductor will get or create a peerTaskConductor,
// if created, return (ptc, true, nil), otherwise return (ptc, false, nil)
func (ptm *peerTaskManager) getOrCreatePeerTaskConductor(
	ctx context.Context,
	taskID string,
	request *scheduler.PeerTaskRequest,
	limit rate.Limit,
	parent *peerTaskConductor,
	rg *clientutil.Range,
	desiredLocation string) (*peerTaskConductor, bool, error) {
	if ptc, ok := ptm.findPeerTaskConductor(taskID); ok {
		logger.Debugf("peer task found: %s/%s", ptc.taskID, ptc.peerID)
		return ptc, false, nil
	}
	ptc := ptm.newPeerTaskConductor(ctx, request, limit, parent, rg)

	ptm.conductorLock.Lock()
	// double check
	if p, ok := ptm.findPeerTaskConductor(taskID); ok {
		ptm.conductorLock.Unlock()
		logger.Debugf("peer task found: %s/%s", p.taskID, p.peerID)
		metrics.PeerTaskCacheHitCount.Add(1)
		return p, false, nil
	}
	ptm.runningPeerTasks.Store(taskID, ptc)
	ptm.conductorLock.Unlock()
	metrics.PeerTaskCount.Add(1)
	logger.Debugf("peer task created: %s/%s", ptc.taskID, ptc.peerID)
	return ptc, true, ptc.initStorage(desiredLocation)
}

func (ptm *peerTaskManager) prefetchParentTask(request *scheduler.PeerTaskRequest, desiredLocation string) *peerTaskConductor {
	req := &scheduler.PeerTaskRequest{
		Url:         request.Url,
		PeerId:      request.PeerId,
		PeerHost:    ptm.host,
		HostLoad:    request.HostLoad,
		IsMigrating: request.IsMigrating,
		UrlMeta: &base.UrlMeta{
			Digest: request.UrlMeta.Digest,
			Tag:    request.UrlMeta.Tag,
			Filter: request.UrlMeta.Filter,
			Header: map[string]string{},
		},
	}
	for k, v := range request.UrlMeta.Header {
		if k == headers.Range {
			continue
		}
		req.UrlMeta.Header[k] = v
	}
	taskID := idgen.TaskID(req.Url, req.UrlMeta)
	req.PeerId = idgen.PeerID(req.PeerHost.Ip)

	var limit = rate.Inf
	if ptm.perPeerRateLimit > 0 {
		limit = ptm.perPeerRateLimit
	}

	logger.Infof("prefetch peer task %s/%s", taskID, req.PeerId)
	prefetch, err := ptm.getPeerTaskConductor(context.Background(), taskID, req, limit, nil, nil, desiredLocation)
	if err != nil {
		logger.Errorf("prefetch peer task %s/%s error: %s", prefetch.taskID, prefetch.peerID, err)
		return nil
	}
<<<<<<< HEAD
	return prefetch
=======
	if prefetch != nil && prefetch.peerID == req.PeerId {
		metrics.PrefetchTaskCount.Add(1)
	}
>>>>>>> 6e0b0c34
}

func (ptm *peerTaskManager) StartFileTask(ctx context.Context, req *FileTaskRequest) (chan *FileTaskProgress, *TinyData, error) {
	if req.KeepOriginalOffset && !ptm.enablePrefetch {
		return nil, nil, fmt.Errorf("please enable prefetch when use original offset feature")
	}
	if ptm.enableMultiplex {
		progress, ok := ptm.tryReuseFilePeerTask(ctx, req)
		if ok {
			metrics.PeerTaskCacheHitCount.Add(1)
			return progress, nil, nil
		}
	}
	// TODO ensure scheduler is ok first
	var limit = rate.Inf
	if ptm.perPeerRateLimit > 0 {
		limit = ptm.perPeerRateLimit
	}
	if req.Limit > 0 {
		limit = rate.Limit(req.Limit)
	}
	ctx, pt, err := ptm.newFileTask(ctx, req, limit)
	if err != nil {
		return nil, nil, err
	}

	// FIXME when failed due to schedulerClient error, relocate schedulerClient and retry
	progress, err := pt.Start(ctx)
	return progress, nil, err
}

func (ptm *peerTaskManager) StartStreamTask(ctx context.Context, req *StreamTaskRequest) (io.ReadCloser, map[string]string, error) {
	peerTaskRequest := &scheduler.PeerTaskRequest{
		Url:         req.URL,
		UrlMeta:     req.URLMeta,
		PeerId:      req.PeerID,
		PeerHost:    ptm.host,
		HostLoad:    nil,
		IsMigrating: false,
	}

	if ptm.enableMultiplex {
		r, attr, ok := ptm.tryReuseStreamPeerTask(ctx, req)
		if ok {
			metrics.PeerTaskCacheHitCount.Add(1)
			return r, attr, nil
		}
	}

	pt, err := ptm.newStreamTask(ctx, peerTaskRequest, req.Range)
	if err != nil {
		return nil, nil, err
	}

	// FIXME when failed due to schedulerClient error, relocate schedulerClient and retry
	readCloser, attribute, err := pt.Start(ctx)
	return readCloser, attribute, err
}

func (ptm *peerTaskManager) Stop(ctx context.Context) error {
	// TODO
	return nil
}

func (ptm *peerTaskManager) PeerTaskDone(taskID string) {
	logger.Debugf("delete done task %s in running tasks", taskID)
	ptm.runningPeerTasks.Delete(taskID)
}

func (ptm *peerTaskManager) IsPeerTaskRunning(taskID string) bool {
	_, ok := ptm.runningPeerTasks.Load(taskID)
	return ok
}<|MERGE_RESOLUTION|>--- conflicted
+++ resolved
@@ -246,13 +246,11 @@
 		logger.Errorf("prefetch peer task %s/%s error: %s", prefetch.taskID, prefetch.peerID, err)
 		return nil
 	}
-<<<<<<< HEAD
-	return prefetch
-=======
+
 	if prefetch != nil && prefetch.peerID == req.PeerId {
 		metrics.PrefetchTaskCount.Add(1)
 	}
->>>>>>> 6e0b0c34
+	return prefetch
 }
 
 func (ptm *peerTaskManager) StartFileTask(ctx context.Context, req *FileTaskRequest) (chan *FileTaskProgress, *TinyData, error) {
