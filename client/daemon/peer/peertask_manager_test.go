/*
 *     Copyright 2020 The Dragonfly Authors
 *
 * Licensed under the Apache License, Version 2.0 (the "License");
 * you may not use this file except in compliance with the License.
 * You may obtain a copy of the License at
 *
 *      http://www.apache.org/licenses/LICENSE-2.0
 *
 * Unless required by applicable law or agreed to in writing, software
 * distributed under the License is distributed on an "AS IS" BASIS,
 * WITHOUT WARRANTIES OR CONDITIONS OF ANY KIND, either express or implied.
 * See the License for the specific language governing permissions and
 * limitations under the License.
 */

package peer

import (
	"bytes"
	"context"
	"fmt"
	"io"
	"math"
	"net/http"
	"net/http/httptest"
	"os"
	"sync"
	"testing"
	"time"

	"github.com/golang/mock/gomock"
	"github.com/phayes/freeport"
	testifyassert "github.com/stretchr/testify/assert"
	testifyrequire "github.com/stretchr/testify/require"
	"golang.org/x/time/rate"
	"google.golang.org/grpc"

	"d7y.io/dragonfly/v2/client/clientutil"
	"d7y.io/dragonfly/v2/client/config"
	"d7y.io/dragonfly/v2/client/daemon/storage"
	"d7y.io/dragonfly/v2/client/daemon/test"
	mock_daemon "d7y.io/dragonfly/v2/client/daemon/test/mock/daemon"
	mock_scheduler "d7y.io/dragonfly/v2/client/daemon/test/mock/scheduler"
	"d7y.io/dragonfly/v2/internal/dferrors"
	"d7y.io/dragonfly/v2/internal/dfnet"
	"d7y.io/dragonfly/v2/pkg/idgen"
	"d7y.io/dragonfly/v2/pkg/rpc"
	"d7y.io/dragonfly/v2/pkg/rpc/base"
	daemonserver "d7y.io/dragonfly/v2/pkg/rpc/dfdaemon/server"
	"d7y.io/dragonfly/v2/pkg/rpc/scheduler"
	schedulerclient "d7y.io/dragonfly/v2/pkg/rpc/scheduler/client"
	"d7y.io/dragonfly/v2/pkg/source"
	"d7y.io/dragonfly/v2/pkg/source/httpprotocol"
	sourceMock "d7y.io/dragonfly/v2/pkg/source/mock"
	"d7y.io/dragonfly/v2/pkg/util/digestutils"
)

type componentsOption struct {
	taskID             string
	contentLength      int64
	pieceSize          uint32
	pieceParallelCount int32
	pieceDownloader    PieceDownloader
	sourceClient       source.ResourceClient
	peerPacketDelay    []time.Duration
	backSource         bool
	scope              base.SizeScope
	content            []byte
}

func setupPeerTaskManagerComponents(ctrl *gomock.Controller, opt componentsOption) (
	schedulerclient.SchedulerClient, storage.Manager) {
	port := int32(freeport.GetPort())
	// 1. set up a mock daemon server for uploading pieces info
	var daemon = mock_daemon.NewMockDaemonServer(ctrl)

	// 1.1 calculate piece digest and total digest
	r := bytes.NewBuffer(opt.content)
	var pieces = make([]string, int(math.Ceil(float64(len(opt.content))/float64(opt.pieceSize))))
	for i := range pieces {
		pieces[i] = digestutils.Md5Reader(io.LimitReader(r, int64(opt.pieceSize)))
	}
	totalDigests := digestutils.Sha256(pieces...)
	daemon.EXPECT().GetPieceTasks(gomock.Any(), gomock.Any()).AnyTimes().
		DoAndReturn(func(ctx context.Context, request *base.PieceTaskRequest) (*base.PiecePacket, error) {
			var tasks []*base.PieceInfo
			for i := uint32(0); i < request.Limit; i++ {
				start := opt.pieceSize * (request.StartNum + i)
				if int64(start)+1 > opt.contentLength {
					break
				}
				size := opt.pieceSize
				if int64(start+opt.pieceSize) > opt.contentLength {
					size = uint32(opt.contentLength) - start
				}
				tasks = append(tasks,
					&base.PieceInfo{
						PieceNum:    int32(request.StartNum + i),
						RangeStart:  uint64(start),
						RangeSize:   size,
						PieceMd5:    pieces[request.StartNum+i],
						PieceOffset: 0,
						PieceStyle:  0,
					})
			}
			return &base.PiecePacket{
				TaskId:        request.TaskId,
				DstPid:        "peer-x",
				PieceInfos:    tasks,
				ContentLength: opt.contentLength,
				TotalPiece:    int32(math.Ceil(float64(opt.contentLength) / float64(opt.pieceSize))),
				PieceMd5Sign:  totalDigests,
			}, nil
		})
	ln, _ := rpc.Listen(dfnet.NetAddr{
		Type: "tcp",
		Addr: fmt.Sprintf("0.0.0.0:%d", port),
	})

	go func() {
		if err := daemonserver.New(daemon).Serve(ln); err != nil {
			panic(err)
		}
	}()

	time.Sleep(100 * time.Millisecond)

	// 2. setup a scheduler
	pps := mock_scheduler.NewMockPeerPacketStream(ctrl)
	pps.EXPECT().Send(gomock.Any()).AnyTimes().DoAndReturn(
		func(pr *scheduler.PieceResult) error {
			return nil
		})
	var (
		delayCount int
		sent       = make(chan struct{}, 1)
	)
	sent <- struct{}{}
	pps.EXPECT().Recv().AnyTimes().DoAndReturn(
		func() (*scheduler.PeerPacket, error) {
			if len(opt.peerPacketDelay) > delayCount {
				if delay := opt.peerPacketDelay[delayCount]; delay > 0 {
					time.Sleep(delay)
				}
				delayCount++
			}
			<-sent
			if opt.backSource {
				return nil, dferrors.Newf(base.Code_SchedNeedBackSource, "fake back source error")
			}
			return &scheduler.PeerPacket{
				Code:          base.Code_Success,
				TaskId:        opt.taskID,
				SrcPid:        "127.0.0.1",
				ParallelCount: opt.pieceParallelCount,
				MainPeer: &scheduler.PeerPacket_DestPeer{
					Ip:      "127.0.0.1",
					RpcPort: port,
					PeerId:  "peer-x",
				},
				StealPeers: nil,
			}, nil
		})
	sched := mock_scheduler.NewMockSchedulerClient(ctrl)
	sched.EXPECT().RegisterPeerTask(gomock.Any(), gomock.Any()).AnyTimes().DoAndReturn(
		func(ctx context.Context, ptr *scheduler.PeerTaskRequest, opts ...grpc.CallOption) (*scheduler.RegisterResult, error) {
			switch opt.scope {
			case base.SizeScope_TINY:
				return &scheduler.RegisterResult{
					TaskId:    opt.taskID,
					SizeScope: base.SizeScope_TINY,
					DirectPiece: &scheduler.RegisterResult_PieceContent{
						PieceContent: opt.content,
					},
				}, nil
			case base.SizeScope_SMALL:
				return &scheduler.RegisterResult{
					TaskId:    opt.taskID,
					SizeScope: base.SizeScope_SMALL,
					DirectPiece: &scheduler.RegisterResult_SinglePiece{
						SinglePiece: &scheduler.SinglePiece{
							DstPid:  "fake-pid",
							DstAddr: "fake-addr",
							PieceInfo: &base.PieceInfo{
								PieceNum:    0,
								RangeStart:  0,
								RangeSize:   uint32(opt.contentLength),
								PieceMd5:    pieces[0],
								PieceOffset: 0,
								PieceStyle:  0,
							},
						},
					},
				}, nil
			}
			return &scheduler.RegisterResult{
				TaskId:      opt.taskID,
				SizeScope:   base.SizeScope_NORMAL,
				DirectPiece: nil,
			}, nil
		})
	sched.EXPECT().ReportPieceResult(gomock.Any(), gomock.Any(), gomock.Any()).AnyTimes().DoAndReturn(
		func(ctx context.Context, taskId string, ptr *scheduler.PeerTaskRequest, opts ...grpc.CallOption) (
			schedulerclient.PeerPacketStream, error) {
			return pps, nil
		})
	sched.EXPECT().ReportPeerResult(gomock.Any(), gomock.Any()).AnyTimes().DoAndReturn(
		func(ctx context.Context, pr *scheduler.PeerResult, opts ...grpc.CallOption) error {
			return nil
		})
	tempDir, _ := os.MkdirTemp("", "d7y-test-*")
	storageManager, _ := storage.NewStorageManager(
		config.SimpleLocalTaskStoreStrategy,
		&config.StorageOption{
			DataPath: tempDir,
			TaskExpireTime: clientutil.Duration{
				Duration: -1 * time.Second,
			},
		}, func(request storage.CommonTaskRequest) {})
	return sched, storageManager
}

type mockManager struct {
	testSpec        *testSpec
	peerTaskManager *peerTaskManager
	schedulerClient schedulerclient.SchedulerClient
	storageManager  storage.Manager
}

func (m *mockManager) CleanUp() {
	m.storageManager.CleanUp()
	for _, f := range m.testSpec.cleanUp {
		f()
	}
}

func setupMockManager(ctrl *gomock.Controller, ts *testSpec, opt componentsOption) *mockManager {
	schedulerClient, storageManager := setupPeerTaskManagerComponents(ctrl, opt)
	scheduleTimeout := clientutil.Duration{Duration: 10 * time.Minute}
	if ts.scheduleTimeout > 0 {
		scheduleTimeout = clientutil.Duration{Duration: ts.scheduleTimeout}
	}
	ptm := &peerTaskManager{
		calculateDigest: true,
		host: &scheduler.PeerHost{
			Ip: "127.0.0.1",
		},
		conductorLock:    &sync.Mutex{},
		runningPeerTasks: sync.Map{},
		pieceManager: &pieceManager{
			calculateDigest: true,
			storageManager:  storageManager,
			pieceDownloader: opt.pieceDownloader,
			computePieceSize: func(contentLength int64) uint32 {
				return opt.pieceSize
			},
		},
		storageManager:  storageManager,
		schedulerClient: schedulerClient,
		schedulerOption: config.SchedulerOption{
			ScheduleTimeout: scheduleTimeout,
		},
	}
	return &mockManager{
		testSpec:        ts,
		peerTaskManager: ptm,
		schedulerClient: schedulerClient,
		storageManager:  storageManager,
	}
}

const (
	taskTypeFile = iota
	taskTypeStream
	taskTypeConductor
)

type testSpec struct {
	taskType           int
	name               string
	taskData           []byte
	pieceParallelCount int32
	pieceSize          int
	sizeScope          base.SizeScope
	peerID             string
	url                string
	// when urlGenerator is not nil, use urlGenerator instead url
	// it's useful for httptest server
	urlGenerator func(ts *testSpec) string

	// mock schedule timeout
	peerPacketDelay []time.Duration
	scheduleTimeout time.Duration
	backSource      bool

	mockPieceDownloader  func(ctrl *gomock.Controller, taskData []byte, pieceSize int) PieceDownloader
	mockHTTPSourceClient func(ctrl *gomock.Controller, taskData []byte, url string) source.ResourceClient

	cleanUp []func()
}

func TestPeerTaskManager_TaskSuite(t *testing.T) {
	assert := testifyassert.New(t)
	require := testifyrequire.New(t)
	testBytes, err := os.ReadFile(test.File)
	require.Nil(err, "load test file")

	commonPieceDownloader := func(ctrl *gomock.Controller, taskData []byte, pieceSize int) PieceDownloader {
		downloader := NewMockPieceDownloader(ctrl)
		downloader.EXPECT().DownloadPiece(gomock.Any(), gomock.Any()).Times(
			int(math.Ceil(float64(len(taskData)) / float64(pieceSize)))).DoAndReturn(
			func(ctx context.Context, task *DownloadPieceRequest) (io.Reader, io.Closer, error) {
				rc := io.NopCloser(
					bytes.NewBuffer(
						taskData[task.piece.RangeStart : task.piece.RangeStart+uint64(task.piece.RangeSize)],
					))
				return rc, rc, nil
			})
		return downloader
	}

	taskTypes := []int{taskTypeFile, taskTypeStream, taskTypeConductor}

	testCases := []testSpec{
		{
			name:                 "normal size scope - p2p",
			taskData:             testBytes,
			pieceParallelCount:   4,
			pieceSize:            1024,
			peerID:               "peer-0",
			url:                  "http://localhost/test/data",
			sizeScope:            base.SizeScope_NORMAL,
			mockPieceDownloader:  commonPieceDownloader,
			mockHTTPSourceClient: nil,
		},
		{
			name:                 "small size scope - p2p",
			taskData:             testBytes,
			pieceParallelCount:   4,
			pieceSize:            16384,
			peerID:               "peer-0",
			url:                  "http://localhost/test/data",
			sizeScope:            base.SizeScope_SMALL,
			mockPieceDownloader:  commonPieceDownloader,
			mockHTTPSourceClient: nil,
		},
		{
			name:                 "tidy size scope - p2p",
			taskData:             testBytes[:64],
			pieceParallelCount:   4,
			pieceSize:            1024,
			peerID:               "peer-0",
			url:                  "http://localhost/test/data",
			sizeScope:            base.SizeScope_TINY,
			mockPieceDownloader:  nil,
			mockHTTPSourceClient: nil,
		},
		{
			name:                "normal size scope - back source - content length",
			taskData:            testBytes,
			pieceParallelCount:  4,
			pieceSize:           1024,
			peerID:              "peer-0",
			backSource:          true,
			url:                 "http://localhost/test/data",
			sizeScope:           base.SizeScope_NORMAL,
			mockPieceDownloader: nil,
			mockHTTPSourceClient: func(ctrl *gomock.Controller, taskData []byte, url string) source.ResourceClient {
				sourceClient := sourceMock.NewMockResourceClient(ctrl)
				sourceClient.EXPECT().GetContentLength(source.RequestEq(url)).AnyTimes().DoAndReturn(
					func(request *source.Request) (int64, error) {
						return int64(len(taskData)), nil
					})
				sourceClient.EXPECT().Download(source.RequestEq(url)).AnyTimes().DoAndReturn(
					func(request *source.Request) (*source.Response, error) {
						return source.NewResponse(io.NopCloser(bytes.NewBuffer(taskData))), nil
					})
				return sourceClient
			},
		},
		{
			name:                "normal size scope - back source - no content length",
			taskData:            testBytes,
			pieceParallelCount:  4,
			pieceSize:           1024,
			peerID:              "peer-0",
			backSource:          true,
			url:                 "http://localhost/test/data",
			sizeScope:           base.SizeScope_NORMAL,
			mockPieceDownloader: nil,
			mockHTTPSourceClient: func(ctrl *gomock.Controller, taskData []byte, url string) source.ResourceClient {
				sourceClient := sourceMock.NewMockResourceClient(ctrl)
				sourceClient.EXPECT().GetContentLength(source.RequestEq(url)).AnyTimes().DoAndReturn(
					func(request *source.Request) (int64, error) {
						return -1, nil
					})
				sourceClient.EXPECT().Download(source.RequestEq(url)).AnyTimes().DoAndReturn(
					func(request *source.Request) (*source.Response, error) {
						return source.NewResponse(io.NopCloser(bytes.NewBuffer(taskData))), nil
					})
				return sourceClient
			},
		},
		{
			name:                "normal size scope - back source - content length - aligning",
			taskData:            testBytes[:8192],
			pieceParallelCount:  4,
			pieceSize:           1024,
			peerID:              "peer-0",
			backSource:          true,
			url:                 "http://localhost/test/data",
			sizeScope:           base.SizeScope_NORMAL,
			mockPieceDownloader: nil,
			mockHTTPSourceClient: func(ctrl *gomock.Controller, taskData []byte, url string) source.ResourceClient {
				sourceClient := sourceMock.NewMockResourceClient(ctrl)
				sourceClient.EXPECT().GetContentLength(source.RequestEq(url)).AnyTimes().DoAndReturn(
					func(request *source.Request) (int64, error) {
						return -1, nil
					})
				sourceClient.EXPECT().Download(source.RequestEq(url)).AnyTimes().DoAndReturn(
					func(request *source.Request) (*source.Response, error) {
						return source.NewResponse(io.NopCloser(bytes.NewBuffer(taskData))), nil
					})
				return sourceClient
			},
		},
		{
			name:               "normal size scope - schedule timeout - auto back source",
			taskData:           testBytes,
			pieceParallelCount: 4,
			pieceSize:          1024,
			peerID:             "peer-0",
			peerPacketDelay:    []time.Duration{time.Second},
			scheduleTimeout:    time.Nanosecond,
			urlGenerator: func(ts *testSpec) string {
				server := httptest.NewServer(http.HandlerFunc(
					func(w http.ResponseWriter, r *http.Request) {
						n, err := w.Write(testBytes)
						assert.Nil(err)
						assert.Equal(len(ts.taskData), n)
					}))
				ts.cleanUp = append(ts.cleanUp, func() {
					server.Close()
				})
				return server.URL
			},
			sizeScope:            base.SizeScope_NORMAL,
			mockPieceDownloader:  nil,
			mockHTTPSourceClient: nil,
		},
	}

	for _, _tc := range testCases {
		t.Run(_tc.name, func(t *testing.T) {
			assert := testifyassert.New(t)
			require := testifyrequire.New(t)
			for _, typ := range taskTypes {
				// dup a new test case with the task type
				tc := _tc
				tc.taskType = typ
				func() {
					ctrl := gomock.NewController(t)
					defer ctrl.Finish()
					mockContentLength := len(tc.taskData)

					urlMeta := &base.UrlMeta{
						Tag: "d7y-test",
					}
					if tc.urlGenerator != nil {
						tc.url = tc.urlGenerator(&tc)
					}
					taskID := idgen.TaskID(tc.url, urlMeta)

					if tc.mockHTTPSourceClient != nil {
						source.UnRegister("http")
						defer func() {
							// reset source client
							source.UnRegister("http")
							require.Nil(source.Register("http", httpprotocol.NewHTTPSourceClient(), httpprotocol.Adapter))
						}()
						// replace source client
						require.Nil(source.Register("http", tc.mockHTTPSourceClient(ctrl, tc.taskData, tc.url), httpprotocol.Adapter))
					}

					var (
						downloader   PieceDownloader
						sourceClient source.ResourceClient
					)
					if tc.mockPieceDownloader != nil {
						downloader = tc.mockPieceDownloader(ctrl, tc.taskData, tc.pieceSize)
					}
					if tc.mockHTTPSourceClient != nil {
						sourceClient = tc.mockHTTPSourceClient(ctrl, tc.taskData, tc.url)
					}

					option := componentsOption{
						taskID:             taskID,
						contentLength:      int64(mockContentLength),
						pieceSize:          uint32(tc.pieceSize),
						pieceParallelCount: tc.pieceParallelCount,
						pieceDownloader:    downloader,
						sourceClient:       sourceClient,
						content:            tc.taskData,
						scope:              tc.sizeScope,
						peerPacketDelay:    tc.peerPacketDelay,
						backSource:         tc.backSource,
					}
					// keep peer task running in enough time to check "getOrCreatePeerTaskConductor" always return same
					if tc.taskType == taskTypeConductor {
						option.peerPacketDelay = []time.Duration{time.Second}
					}
					mm := setupMockManager(ctrl, &tc, option)
					defer mm.CleanUp()

					tc.run(assert, require, mm, urlMeta)
				}()
			}
		})
	}
}

func (ts *testSpec) run(assert *testifyassert.Assertions, require *testifyrequire.Assertions, mm *mockManager, urlMeta *base.UrlMeta) {
	switch ts.taskType {
	case taskTypeFile:
		ts.runFileTaskTest(assert, require, mm, urlMeta)
	case taskTypeStream:
		ts.runStreamTaskTest(assert, require, mm, urlMeta)
	case taskTypeConductor:
		ts.runConductorTest(assert, require, mm, urlMeta)
	default:
		panic("unknown test type")
	}
}

func (ts *testSpec) runFileTaskTest(assert *testifyassert.Assertions, require *testifyrequire.Assertions, mm *mockManager, urlMeta *base.UrlMeta) {
	var output = "../test/testdata/test.output"
	defer func() {
		assert.Nil(os.Remove(output))
	}()
	progress, _, err := mm.peerTaskManager.StartFileTask(
		context.Background(),
		&FileTaskRequest{
			PeerTaskRequest: scheduler.PeerTaskRequest{
				Url:      ts.url,
				UrlMeta:  urlMeta,
				PeerId:   ts.peerID,
				PeerHost: &scheduler.PeerHost{},
			},
			Output: output,
		})
	require.Nil(err, "start file peer task")

	var p *FileTaskProgress
	for p = range progress {
		require.True(p.State.Success)
		if p.PeerTaskDone {
			p.DoneCallback()
			break
		}
	}
	require.NotNil(p)
	require.True(p.PeerTaskDone)

	outputBytes, err := os.ReadFile(output)
	require.Nil(err, "load output file")
	require.Equal(ts.taskData, outputBytes, "output and desired output must match")
}

func (ts *testSpec) runStreamTaskTest(_ *testifyassert.Assertions, require *testifyrequire.Assertions, mm *mockManager, urlMeta *base.UrlMeta) {
	r, _, err := mm.peerTaskManager.StartStreamTask(
		context.Background(),
		&StreamTaskRequest{
			URL:     ts.url,
			URLMeta: urlMeta,
			PeerID:  ts.peerID,
		})
	require.Nil(err, "start stream peer task")

	outputBytes, err := io.ReadAll(r)
	require.Nil(err, "load read data")
	require.Equal(ts.taskData, outputBytes, "output and desired output must match")
}

func (ts *testSpec) runConductorTest(assert *testifyassert.Assertions, require *testifyrequire.Assertions, mm *mockManager, urlMeta *base.UrlMeta) {
	var (
		ptm       = mm.peerTaskManager
		pieceSize = ts.pieceSize
		taskID    = idgen.TaskID(ts.url, urlMeta)
		output    = "../test/testdata/test.output"
	)
	defer func() {
		assert.Nil(os.Remove(output))
	}()

	request := &scheduler.PeerTaskRequest{
		Url:      ts.url,
		UrlMeta:  urlMeta,
		PeerId:   ts.peerID,
		PeerHost: &scheduler.PeerHost{},
	}

	ptc, err := ptm.getOrCreatePeerTaskConductor(context.Background(), taskID, request, rate.Limit(pieceSize*4))
	assert.Nil(err, "load first peerTaskConductor")

	switch ts.sizeScope {
	case base.SizeScope_TINY:
		require.NotNil(ptc.tinyData)
	case base.SizeScope_SMALL:
		require.NotNil(ptc.singlePiece)
	}

	var ptcCount = 10
	var wg = &sync.WaitGroup{}
	wg.Add(ptcCount + 1)

	var result = make([]bool, ptcCount)

	go func(ptc *peerTaskConductor) {
		defer wg.Done()
		select {
		case <-time.After(10 * time.Second):
			ptc.Fail()
		case <-ptc.successCh:
			return
		case <-ptc.failCh:
			return
		}
	}(ptc)

	syncFunc := func(i int, ptc *peerTaskConductor) {
		pieceCh := ptc.broker.Subscribe()
		defer wg.Done()
		for {
			select {
			case <-pieceCh:
			case <-ptc.successCh:
				result[i] = true
				return
			case <-ptc.failCh:
				return
			}
		}
	}

	for i := 0; i < ptcCount; i++ {
		p, err := ptm.getOrCreatePeerTaskConductor(context.Background(), taskID, request, rate.Limit(pieceSize*3))
		assert.Nil(err, fmt.Sprintf("load peerTaskConductor %d", i))
		assert.Equal(ptc, p, fmt.Sprintf("ptc %d should be same with ptc", i))
		go syncFunc(i, p)
	}

	wg.Wait()

	for i, r := range result {
		assert.True(r, fmt.Sprintf("task %d result should be true", i))
	}

	var (
<<<<<<< HEAD
		runningTaskCount int
		success          bool
=======
		noRunningTask = true
		success       bool
>>>>>>> 97f94cfa
	)
	select {
	case <-ptc.successCh:
		success = true
	case <-ptc.failCh:
	case <-time.After(10 * time.Minute):
	}
	assert.True(success, "task should success")

<<<<<<< HEAD
	ptm.runningPeerTasks.Range(func(key, value interface{}) bool {
		runningTaskCount++
		return true
	})
	assert.Equal(0, runningTaskCount, "no running tasks")
=======
	for i := 0; i < 3; i++ {
		ptm.runningPeerTasks.Range(func(key, value interface{}) bool {
			noRunningTask = false
			return false
		})
		if noRunningTask {
			break
		}
		time.Sleep(100 * time.Millisecond)
	}
	assert.True(noRunningTask, "no running tasks")
>>>>>>> 97f94cfa

	// test reuse stream task
	rc, _, ok := ptm.tryReuseStreamPeerTask(context.Background(), request)
	assert.True(ok, "reuse stream task")
	defer func() {
		assert.Nil(rc.Close())
	}()

	data, err := io.ReadAll(rc)
	assert.Nil(err, "read all should be ok")
	assert.Equal(ts.taskData, data, "stream output and desired output must match")

	// test reuse file task
	progress, ok := ptm.tryReuseFilePeerTask(
		context.Background(),
		&FileTaskRequest{
			PeerTaskRequest: scheduler.PeerTaskRequest{
				Url:      ts.url,
				UrlMeta:  urlMeta,
				PeerId:   ts.peerID,
				PeerHost: &scheduler.PeerHost{},
			},
			Output: output,
		})

	assert.True(ok, "reuse file task")
	var p *FileTaskProgress
	select {
	case p = <-progress:
	default:
	}

	assert.NotNil(p, "progress should not be nil")
	outputBytes, err := os.ReadFile(output)
	assert.Nil(err, "load output file should be ok")
	assert.Equal(ts.taskData, outputBytes, "file output and desired output must match")
}<|MERGE_RESOLUTION|>--- conflicted
+++ resolved
@@ -657,13 +657,8 @@
 	}
 
 	var (
-<<<<<<< HEAD
-		runningTaskCount int
-		success          bool
-=======
 		noRunningTask = true
 		success       bool
->>>>>>> 97f94cfa
 	)
 	select {
 	case <-ptc.successCh:
@@ -673,13 +668,6 @@
 	}
 	assert.True(success, "task should success")
 
-<<<<<<< HEAD
-	ptm.runningPeerTasks.Range(func(key, value interface{}) bool {
-		runningTaskCount++
-		return true
-	})
-	assert.Equal(0, runningTaskCount, "no running tasks")
-=======
 	for i := 0; i < 3; i++ {
 		ptm.runningPeerTasks.Range(func(key, value interface{}) bool {
 			noRunningTask = false
@@ -691,7 +679,6 @@
 		time.Sleep(100 * time.Millisecond)
 	}
 	assert.True(noRunningTask, "no running tasks")
->>>>>>> 97f94cfa
 
 	// test reuse stream task
 	rc, _, ok := ptm.tryReuseStreamPeerTask(context.Background(), request)
