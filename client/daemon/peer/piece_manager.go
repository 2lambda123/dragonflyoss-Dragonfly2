/*
 *     Copyright 2020 The Dragonfly Authors
 *
 * Licensed under the Apache License, Version 2.0 (the "License");
 * you may not use this file except in compliance with the License.
 * You may obtain a copy of the License at
 *
 *      http://www.apache.org/licenses/LICENSE-2.0
 *
 * Unless required by applicable law or agreed to in writing, software
 * distributed under the License is distributed on an "AS IS" BASIS,
 * WITHOUT WARRANTIES OR CONDITIONS OF ANY KIND, either express or implied.
 * See the License for the specific language governing permissions and
 * limitations under the License.
 */

package peer

import (
	"context"
	"io"
	"math"
	"time"

	"golang.org/x/time/rate"

	"d7y.io/dragonfly/v2/cdn/cdnutil"
	"d7y.io/dragonfly/v2/client/clientutil"
	"d7y.io/dragonfly/v2/client/config"
	"d7y.io/dragonfly/v2/client/daemon/storage"
	"d7y.io/dragonfly/v2/internal/dfcodes"
	logger "d7y.io/dragonfly/v2/internal/dflog"
	"d7y.io/dragonfly/v2/pkg/rpc/base"
	"d7y.io/dragonfly/v2/pkg/rpc/scheduler"
	"d7y.io/dragonfly/v2/pkg/source"
	"d7y.io/dragonfly/v2/pkg/util/digestutils"
)

type PieceManager interface {
	DownloadSource(ctx context.Context, pt Task, request *scheduler.PeerTaskRequest) error
	DownloadPiece(ctx context.Context, peerTask Task, request *DownloadPieceRequest) bool
	ReadPiece(ctx context.Context, req *storage.ReadPieceRequest) (io.Reader, io.Closer, error)
}

type pieceManager struct {
	*rate.Limiter
	storageManager   storage.TaskStorageDriver
	pieceDownloader  PieceDownloader
	computePieceSize func(contentLength int64) int32

	calculateDigest bool
}

var _ PieceManager = (*pieceManager)(nil)

func NewPieceManager(s storage.TaskStorageDriver, pieceDownloadTimeout time.Duration, opts ...func(*pieceManager)) (PieceManager, error) {
	pm := &pieceManager{
		storageManager:   s,
		computePieceSize: cdnutil.ComputePieceSize,
		calculateDigest:  true,
	}
	for _, opt := range opts {
		opt(pm)
	}

	// set default value
	if pm.pieceDownloader == nil {
		pm.pieceDownloader, _ = NewPieceDownloader(pieceDownloadTimeout)
	}
	return pm, nil
}

func WithCalculateDigest(enable bool) func(*pieceManager) {
	return func(pm *pieceManager) {
		logger.Infof("set calculateDigest to %t for piece manager", enable)
		pm.calculateDigest = enable
	}
}

// WithLimiter sets upload rate limiter, the burst size must big than piece size
func WithLimiter(limiter *rate.Limiter) func(*pieceManager) {
	return func(manager *pieceManager) {
		manager.Limiter = limiter
	}
}

func (pm *pieceManager) DownloadPiece(ctx context.Context, pt Task, request *DownloadPieceRequest) (success bool) {
	var (
		start = time.Now().UnixNano()
		end   int64
		err   error
	)
	defer func() {
		_, rspan := tracer.Start(ctx, config.SpanPushPieceResult)
		rspan.SetAttributes(config.AttributeWritePieceSuccess.Bool(success))
		if success {
			pm.pushSuccessResult(pt, request.DstPid, request.piece, start, end)
		} else {
			pm.pushFailResult(pt, request.DstPid, request.piece, start, end, err, false)
		}
		rspan.End()
	}()

	// 1. download piece from other peers
	if pm.Limiter != nil {
		if err = pm.Limiter.WaitN(ctx, int(request.piece.RangeSize)); err != nil {
			pt.Log().Errorf("require rate limit access error: %s", err)
			return
		}
	}
	ctx, span := tracer.Start(ctx, config.SpanWritePiece)
	request.CalcDigest = pm.calculateDigest && request.piece.PieceMd5 != ""
	span.SetAttributes(config.AttributeTargetPeerID.String(request.DstPid))
	span.SetAttributes(config.AttributeTargetPeerAddr.String(request.DstAddr))
	span.SetAttributes(config.AttributePiece.Int(int(request.piece.PieceNum)))

	var (
		r io.Reader
		c io.Closer
	)
	r, c, err = pm.pieceDownloader.DownloadPiece(ctx, request)
	if err != nil {
		span.RecordError(err)
		span.End()
		pt.Log().Errorf("download piece failed, piece num: %d, error: %s, from peer: %s",
			request.piece.PieceNum, err, request.DstPid)
		return
	}
	defer c.Close()

	// 2. save to storage
	var n int64
	n, err = pm.storageManager.WritePiece(ctx, &storage.WritePieceRequest{
		PeerTaskMetaData: storage.PeerTaskMetaData{
			PeerID: pt.GetPeerID(),
			TaskID: pt.GetTaskID(),
		},
		PieceMetaData: storage.PieceMetaData{
			Num:    request.piece.PieceNum,
			Md5:    request.piece.PieceMd5,
			Offset: request.piece.PieceOffset,
			Range: clientutil.Range{
				Start:  int64(request.piece.RangeStart),
				Length: int64(request.piece.RangeSize),
			},
		},
		Reader: r,
	})
	end = time.Now().UnixNano()
	span.RecordError(err)
	span.End()
	pt.AddTraffic(n)
	if err != nil {
		pt.Log().Errorf("put piece to storage failed, piece num: %d, wrote: %d, error: %s",
			request.piece.PieceNum, n, err)
		return
	}
	success = true
	return
}

func (pm *pieceManager) pushSuccessResult(peerTask Task, dstPid string, piece *base.PieceInfo, start int64, end int64) {
	err := peerTask.ReportPieceResult(
		&pieceTaskResult{
			piece: piece,
			pieceResult: &scheduler.PieceResult{
				TaskId:        peerTask.GetTaskID(),
				SrcPid:        peerTask.GetPeerID(),
				DstPid:        dstPid,
				PieceInfo:     piece,
				BeginTime:     uint64(start),
				EndTime:       uint64(end),
				Success:       true,
				Code:          dfcodes.Success,
				HostLoad:      nil,                // TODO(jim): update host load
				FinishedCount: piece.PieceNum + 1, // update by peer task
				// TODO range_start, range_size, piece_md5, piece_offset, piece_style
			},
			err: nil,
		})
	if err != nil {
		peerTask.Log().Errorf("report piece task error: %v", err)
	}
}

func (pm *pieceManager) pushFailResult(peerTask Task, dstPid string, piece *base.PieceInfo, start int64, end int64, err error, notRetry bool) {
	err = peerTask.ReportPieceResult(
		&pieceTaskResult{
			piece: piece,
			pieceResult: &scheduler.PieceResult{
				TaskId:        peerTask.GetTaskID(),
				SrcPid:        peerTask.GetPeerID(),
				DstPid:        dstPid,
				PieceInfo:     piece,
				BeginTime:     uint64(start),
				EndTime:       uint64(end),
				Success:       false,
				Code:          dfcodes.ClientPieceDownloadFail,
				HostLoad:      nil,
				FinishedCount: 0, // update by peer task
			},
			err:      err,
			notRetry: notRetry,
		})
	if err != nil {
		peerTask.Log().Errorf("report piece task error: %v", err)
	}
}

func (pm *pieceManager) ReadPiece(ctx context.Context, req *storage.ReadPieceRequest) (io.Reader, io.Closer, error) {
	return pm.storageManager.ReadPiece(ctx, req)
}

func (pm *pieceManager) processPieceFromSource(pt Task,
	reader io.Reader, contentLength int64, pieceNum int32, pieceOffset uint64, pieceSize int32) (int64, error) {
	var (
		success bool
		start   = time.Now().UnixNano()
		end     int64
		err     error
	)

	var (
		size          = pieceSize
		unknownLength = contentLength == -1
		md5           = ""
	)

	defer func() {
		if success {
			pm.pushSuccessResult(pt, pt.GetPeerID(),
				&base.PieceInfo{
					PieceNum:    pieceNum,
					RangeStart:  pieceOffset,
					RangeSize:   size,
					PieceMd5:    md5,
					PieceOffset: pieceOffset,
					PieceStyle:  0,
				}, start, end)
		} else {
			pm.pushFailResult(pt, pt.GetPeerID(),
				&base.PieceInfo{
					PieceNum:    pieceNum,
					RangeStart:  pieceOffset,
					RangeSize:   size,
					PieceMd5:    "",
					PieceOffset: pieceOffset,
					PieceStyle:  0,
				}, start, end, err, true)
		}
	}()

	if pm.Limiter != nil {
		if err = pm.Limiter.WaitN(pt.Context(), int(size)); err != nil {
			pt.Log().Errorf("require rate limit access error: %s", err)
			return 0, err
		}
	}
	if pm.calculateDigest {
		pt.Log().Debugf("calculate digest")
		reader = digestutils.NewDigestReader(pt.Log(), reader)
	}
	var n int64
	n, err = pm.storageManager.WritePiece(
		pt.Context(),
		&storage.WritePieceRequest{
			UnknownLength: unknownLength,
			PeerTaskMetaData: storage.PeerTaskMetaData{
				PeerID: pt.GetPeerID(),
				TaskID: pt.GetTaskID(),
			},
			PieceMetaData: storage.PieceMetaData{
				Num: pieceNum,
				// storage manager will get digest from DigestReader, keep empty here is ok
				Md5:    "",
				Offset: pieceOffset,
				Range: clientutil.Range{
					Start:  int64(pieceOffset),
					Length: int64(size),
				},
			},
			Reader: reader,
		})
	if n != int64(size) {
		size = int32(n)
	}
	end = time.Now().UnixNano()
	pt.AddTraffic(n)
	if err != nil {
		pt.Log().Errorf("put piece to storage failed, piece num: %d, wrote: %d, error: %s", pieceNum, n, err)
		return n, err
	}
	if pm.calculateDigest {
		md5 = reader.(digestutils.DigestReader).Digest()
	}
	success = true
	return n, nil
}

func (pm *pieceManager) DownloadSource(ctx context.Context, pt Task, request *scheduler.PeerTaskRequest) error {
	if request.UrlMeta == nil {
		request.UrlMeta = &base.UrlMeta{
			Header: map[string]string{},
		}
	} else if request.UrlMeta.Header == nil {
		request.UrlMeta.Header = map[string]string{}
	}
	if request.UrlMeta.Range != "" {
		request.UrlMeta.Header["Range"] = request.UrlMeta.Range
	}
	log := pt.Log()
	log.Infof("start to download from source")
	contentLength, err := source.GetContentLength(ctx, request.Url, request.UrlMeta.Header)
	if err != nil {
		log.Warnf("get content length error: %s for %s", err, request.Url)
	}
	if contentLength == -1 {
		log.Warnf("can not get content length for %s", request.Url)
	} else {
		err = pm.storageManager.UpdateTask(ctx,
			&storage.UpdateTaskRequest{
				PeerTaskMetaData: storage.PeerTaskMetaData{
					PeerID: pt.GetPeerID(),
					TaskID: pt.GetTaskID(),
				},
				ContentLength: contentLength,
			})
		if err != nil {
			return err
		}
	}
	log.Debugf("get content length: %d", contentLength)
	// 1. download piece from source
	body, err := source.Download(ctx, request.Url, request.UrlMeta.Header)
	if err != nil {
		return err
	}
	defer body.Close()
	reader := body.(io.Reader)

	// calc total md5
	if pm.calculateDigest && request.UrlMeta.Digest != "" {
		reader = digestutils.NewDigestReader(pt.Log(), body, request.UrlMeta.Digest)
	}

	// 2. save to storage
	pieceSize := pm.computePieceSize(contentLength)
	// handle resource which content length is unknown
	if contentLength == -1 {
		var n int64
		for pieceNum := int32(0); ; pieceNum++ {
			size := pieceSize
			offset := uint64(pieceNum) * uint64(pieceSize)
			log.Debugf("download piece %d", pieceNum)
			n, err = pm.processPieceFromSource(pt, reader, contentLength, pieceNum, offset, size)
			if err != nil {
				log.Errorf("download piece %d error: %s", pieceNum, err)
				return err
			}
			// last piece, piece size maybe 0
			if n < int64(size) {
				contentLength = int64(pieceNum*pieceSize) + n
				if err := pm.storageManager.UpdateTask(ctx,
					&storage.UpdateTaskRequest{
						PeerTaskMetaData: storage.PeerTaskMetaData{
							PeerID: pt.GetPeerID(),
							TaskID: pt.GetTaskID(),
						},
<<<<<<< HEAD
						ContentLength: contentLength,
					}); err != nil {
					log.Errorf("update task failed %s", err)
					return err
				}
=======
						ContentLength:  contentLength,
						GenPieceDigest: true,
					})
>>>>>>> d389ce2f
				pt.SetTotalPieces(pieceNum + 1)
				return pt.SetContentLength(contentLength)
			}
		}
		//unreachable code
	}

	maxPieceNum := int32(math.Ceil(float64(contentLength) / float64(pieceSize)))
	for pieceNum := int32(0); pieceNum < maxPieceNum; pieceNum++ {
		size := pieceSize
		offset := uint64(pieceNum) * uint64(pieceSize)
		// calculate piece size for last piece
		if contentLength > 0 && int64(offset)+int64(size) > contentLength {
			size = int32(contentLength - int64(offset))
		}

		log.Debugf("download piece %d", pieceNum)
		n, er := pm.processPieceFromSource(pt, reader, contentLength, pieceNum, offset, size)
		if er != nil {
			log.Errorf("download piece %d error: %s", pieceNum, er)
			return er
		}
		if n != int64(size) {
			log.Errorf("download piece %d size not match, desired: %d, actual: %d", pieceNum, size, n)
			return storage.ErrShortRead
		}
	}
	pt.SetTotalPieces(maxPieceNum)
<<<<<<< HEAD
	if err := pt.SetContentLength(contentLength); err != nil {
		log.Errorf("set content length failed %s", err)
		return err
	}

=======
	pt.SetContentLength(contentLength)
	pm.storageManager.UpdateTask(ctx,
		&storage.UpdateTaskRequest{
			PeerTaskMetaData: storage.PeerTaskMetaData{
				PeerID: pt.GetPeerID(),
				TaskID: pt.GetTaskID(),
			},
			ContentLength:  contentLength,
			TotalPieces:    maxPieceNum,
			GenPieceDigest: true,
		})
>>>>>>> d389ce2f
	log.Infof("download from source ok")
	return nil
}<|MERGE_RESOLUTION|>--- conflicted
+++ resolved
@@ -366,17 +366,11 @@
 							PeerID: pt.GetPeerID(),
 							TaskID: pt.GetTaskID(),
 						},
-<<<<<<< HEAD
-						ContentLength: contentLength,
+						ContentLength:  contentLength,
+						GenPieceDigest: true,
 					}); err != nil {
 					log.Errorf("update task failed %s", err)
-					return err
 				}
-=======
-						ContentLength:  contentLength,
-						GenPieceDigest: true,
-					})
->>>>>>> d389ce2f
 				pt.SetTotalPieces(pieceNum + 1)
 				return pt.SetContentLength(contentLength)
 			}
@@ -405,15 +399,11 @@
 		}
 	}
 	pt.SetTotalPieces(maxPieceNum)
-<<<<<<< HEAD
 	if err := pt.SetContentLength(contentLength); err != nil {
 		log.Errorf("set content length failed %s", err)
-		return err
-	}
-
-=======
-	pt.SetContentLength(contentLength)
-	pm.storageManager.UpdateTask(ctx,
+	}
+
+	if err := pm.storageManager.UpdateTask(ctx,
 		&storage.UpdateTaskRequest{
 			PeerTaskMetaData: storage.PeerTaskMetaData{
 				PeerID: pt.GetPeerID(),
@@ -422,8 +412,9 @@
 			ContentLength:  contentLength,
 			TotalPieces:    maxPieceNum,
 			GenPieceDigest: true,
-		})
->>>>>>> d389ce2f
+		}); err != nil {
+		log.Errorf("update task failed %s", err)
+	}
 	log.Infof("download from source ok")
 	return nil
 }