/*
 *     Copyright 2022 The Dragonfly Authors
 *
 * Licensed under the Apache License, Version 2.0 (the "License");
 * you may not use this file except in compliance with the License.
 * You may obtain a copy of the License at
 *
 *      http://www.apache.org/licenses/LICENSE-2.0
 *
 * Unless required by applicable law or agreed to in writing, software
 * distributed under the License is distributed on an "AS IS" BASIS,
 * WITHOUT WARRANTIES OR CONDITIONS OF ANY KIND, either express or implied.
 * See the License for the specific language governing permissions and
 * limitations under the License.
 */

package peer

import (
	"bytes"
	"context"
	"fmt"
	"io"
	"runtime/debug"
	"sync"
	"time"

	"github.com/pkg/errors"
	"go.opentelemetry.io/otel/semconv"
	"go.opentelemetry.io/otel/trace"
	"go.uber.org/atomic"
	"golang.org/x/time/rate"

	"d7y.io/dragonfly/v2/client/clientutil"
	"d7y.io/dragonfly/v2/client/config"
	"d7y.io/dragonfly/v2/client/daemon/metrics"
	"d7y.io/dragonfly/v2/client/daemon/storage"
	"d7y.io/dragonfly/v2/internal/dferrors"
	logger "d7y.io/dragonfly/v2/internal/dflog"
	"d7y.io/dragonfly/v2/pkg/idgen"
	"d7y.io/dragonfly/v2/pkg/rpc/base"
	"d7y.io/dragonfly/v2/pkg/rpc/scheduler"
	schedulerclient "d7y.io/dragonfly/v2/pkg/rpc/scheduler/client"
	"d7y.io/dragonfly/v2/pkg/util/digestutils"
)

const (
	//reasonContextCanceled       = "context canceled"
	reasonScheduleTimeout       = "wait first peer packet from scheduler timeout"
	reasonReScheduleTimeout     = "wait more available peers from scheduler timeout"
	reasonPeerGoneFromScheduler = "scheduler says client should disconnect"
	reasonBackSourceDisabled    = "download from source disabled"

	failedReasonNotSet = "unknown"
)

var errPeerPacketChanged = errors.New("peer packet changed")

var _ Task = (*peerTaskConductor)(nil)

// peerTaskConductor will fetch all pieces from other peers and send pieces info to broker
type peerTaskConductor struct {
	*logger.SugaredLoggerOnWith
	// ctx is with span info for tracing
	// we did not use cancel with ctx, use successCh and failCh instead
	ctx context.Context

	// host info about current host
	host *scheduler.PeerHost
	// request is the original PeerTaskRequest
	request *scheduler.PeerTaskRequest

	// needBackSource indicates downloading resource from instead of other peers
	needBackSource *atomic.Bool

	// pieceManager will be used for downloading piece
	pieceManager    PieceManager
	storageManager  storage.Manager
	peerTaskManager *peerTaskManager

	storage storage.TaskStorageDriver

	// schedule options
	schedulerOption config.SchedulerOption
	schedulerClient schedulerclient.SchedulerClient

	// peer task meta info
	peerID          string
	taskID          string
	totalPiece      int32
	digest          string
	contentLength   *atomic.Int64
	completedLength *atomic.Int64
	usedTraffic     *atomic.Uint64

	broker *pieceBroker

	sizeScope   base.SizeScope
	singlePiece *scheduler.SinglePiece
	tinyData    *TinyData

	// peerPacketStream stands schedulerclient.PeerPacketStream from scheduler
	peerPacketStream schedulerclient.PeerPacketStream
	// peerPacket is the latest available peers from peerPacketCh
	peerPacket atomic.Value // *scheduler.PeerPacket
	// peerPacketReady will receive a ready signal for peerPacket ready
	peerPacketReady chan bool
	// pieceParallelCount stands the piece parallel count from peerPacket
	pieceParallelCount *atomic.Int32
	// pieceTaskPoller pulls piece task from other peers
	pieceTaskPoller *pieceTaskPoller

	// same actions must be done only once, like close done channel and so on
	statusOnce sync.Once
	cancelOnce sync.Once
	// done channel will be closed when peer task success
	successCh chan struct{}
	// fail channel will be closed after peer task fail
	failCh chan struct{}

	// span stands open telemetry trace span
	span trace.Span

	// failedPieceCh will hold all pieces which download failed,
	// those pieces will be retried later
	failedPieceCh chan int32
	// failedReason will be set when peer task failed
	failedReason string
	// failedReason will be set when peer task failed
	failedCode base.Code

	// readyPieces stands all pieces download status
	readyPieces *Bitmap
	// requestedPieces stands all pieces requested from peers
	requestedPieces *Bitmap
	// lock used by piece result manage, when update readyPieces, lock first
	lock sync.RWMutex
	// limiter will be used when enable per peer task rate limit
	limiter *rate.Limiter

	startTime time.Time

	// subtask only
	parent *peerTaskConductor
	rg     *clientutil.Range
}

func (ptm *peerTaskManager) newPeerTaskConductor(
	ctx context.Context,
	request *scheduler.PeerTaskRequest,
	limit rate.Limit,
	parent *peerTaskConductor,
	rg *clientutil.Range) *peerTaskConductor {
	// use a new context with span info
	ctx = trace.ContextWithSpan(context.Background(), trace.SpanFromContext(ctx))
	ctx, span := tracer.Start(ctx, config.SpanPeerTask, trace.WithSpanKind(trace.SpanKindClient))
	span.SetAttributes(config.AttributePeerHost.String(ptm.host.Uuid))
	span.SetAttributes(semconv.NetHostIPKey.String(ptm.host.Ip))
	span.SetAttributes(config.AttributePeerID.String(request.PeerId))
	span.SetAttributes(semconv.HTTPURLKey.String(request.Url))

	taskID := idgen.TaskID(request.Url, request.UrlMeta)

	var (
		log     *logger.SugaredLoggerOnWith
		traceID = span.SpanContext().TraceID()
	)

	if traceID.IsValid() {
		log = logger.With(
			"peer", request.PeerId,
			"task", taskID,
			"component", "PeerTask",
			"trace", traceID.String())
	} else {
		log = logger.With(
			"peer", request.PeerId,
			"task", taskID,
			"component", "PeerTask")
	}

	span.SetAttributes(config.AttributeTaskID.String(taskID))

	ptc := &peerTaskConductor{
		startTime:           time.Now(),
		ctx:                 ctx,
		broker:              newPieceBroker(),
		host:                ptm.host,
		request:             request,
		pieceManager:        ptm.pieceManager,
		storageManager:      ptm.storageManager,
		peerTaskManager:     ptm,
		peerPacketReady:     make(chan bool, 1),
		peerID:              request.PeerId,
		taskID:              taskID,
		successCh:           make(chan struct{}),
		failCh:              make(chan struct{}),
		span:                span,
		readyPieces:         NewBitmap(),
		requestedPieces:     NewBitmap(),
		failedPieceCh:       make(chan int32, config.DefaultPieceChanSize),
		failedReason:        failedReasonNotSet,
		failedCode:          base.Code_UnknownError,
		contentLength:       atomic.NewInt64(-1),
		pieceParallelCount:  atomic.NewInt32(0),
		totalPiece:          -1,
		schedulerOption:     ptm.schedulerOption,
		limiter:             rate.NewLimiter(limit, int(limit)),
		completedLength:     atomic.NewInt64(0),
		usedTraffic:         atomic.NewUint64(0),
		SugaredLoggerOnWith: log,

		parent: parent,
		rg:     rg,
	}

	ptc.pieceTaskPoller = &pieceTaskPoller{
		getPiecesMaxRetry: ptm.getPiecesMaxRetry,
		peerTaskConductor: ptc,
	}

	return ptc
}

// register to scheduler, if error and disable auto back source, return error, otherwise return nil
func (pt *peerTaskConductor) register() error {
<<<<<<< HEAD
	pt.Debugf("request overview, pid: %s, url: %s, filter: %s, meta: %s, tag: %s",
		pt.request.PeerId, pt.request.Url, pt.request.UrlMeta.Filter, pt.request.UrlMeta, pt.request.UrlMeta.Tag)
=======
	logger.Debugf("request overview, pid: %s, url: %s, filter: %s, tag: %s, range: %s, digest: %s, header: %#v",
		pt.request.PeerId, pt.request.Url, pt.request.UrlMeta.Filter, pt.request.UrlMeta.Tag, pt.request.UrlMeta.Range, pt.request.UrlMeta.Digest, pt.request.UrlMeta.Header)
>>>>>>> 78680084
	// trace register
	regCtx, cancel := context.WithTimeout(pt.ctx, pt.peerTaskManager.schedulerOption.ScheduleTimeout.Duration)
	defer cancel()
	regCtx, regSpan := tracer.Start(regCtx, config.SpanRegisterTask)

	var (
		needBackSource bool
		sizeScope      base.SizeScope
		singlePiece    *scheduler.SinglePiece
		tinyData       *TinyData
	)

	pt.Infof("step 1: peer %s start to register", pt.request.PeerId)
	schedulerClient := pt.peerTaskManager.schedulerClient

	result, err := schedulerClient.RegisterPeerTask(regCtx, pt.request)
	regSpan.RecordError(err)
	regSpan.End()

	if err != nil {
		if err == context.DeadlineExceeded {
			pt.Errorf("scheduler did not response in %s", pt.peerTaskManager.schedulerOption.ScheduleTimeout.Duration)
		}
		pt.Errorf("step 1: peer %s register failed: %s", pt.request.PeerId, err)
		if pt.peerTaskManager.schedulerOption.DisableAutoBackSource {
			pt.Errorf("register peer task failed: %s, peer id: %s, auto back source disabled", err, pt.request.PeerId)
			pt.span.RecordError(err)
			pt.cancel(base.Code_SchedError, err.Error())
			return err
		}
		needBackSource = true
		// can not detect source or scheduler error, create a new dummy scheduler client
		schedulerClient = &dummySchedulerClient{}
		result = &scheduler.RegisterResult{TaskId: pt.taskID}
		pt.Warnf("register peer task failed: %s, peer id: %s, try to back source", err, pt.request.PeerId)
	}

	pt.Infof("register task success, SizeScope: %s", base.SizeScope_name[int32(result.SizeScope)])

	if !needBackSource {
		sizeScope = result.SizeScope
		switch result.SizeScope {
		case base.SizeScope_NORMAL:
			pt.span.SetAttributes(config.AttributePeerTaskSizeScope.String("normal"))
		case base.SizeScope_SMALL:
			pt.span.SetAttributes(config.AttributePeerTaskSizeScope.String("small"))
			if piece, ok := result.DirectPiece.(*scheduler.RegisterResult_SinglePiece); ok {
				singlePiece = piece.SinglePiece
			}
		case base.SizeScope_TINY:
			pt.span.SetAttributes(config.AttributePeerTaskSizeScope.String("tiny"))
			if piece, ok := result.DirectPiece.(*scheduler.RegisterResult_PieceContent); ok {
				tinyData = &TinyData{
					TaskID:  result.TaskId,
					PeerID:  pt.request.PeerId,
					Content: piece.PieceContent,
				}
			} else {
				err = errors.Errorf("scheduler return tiny piece but can not parse piece content")
				pt.span.RecordError(err)
				pt.Errorf("%s", err)
				pt.cancel(base.Code_SchedError, err.Error())
				return err
			}
		}
	}

	peerPacketStream, err := schedulerClient.ReportPieceResult(pt.ctx, result.TaskId, pt.request)
	pt.Infof("step 2: start report piece result")
	if err != nil {
		pt.span.RecordError(err)
		pt.cancel(base.Code_SchedError, err.Error())
		return err
	}

	pt.peerPacketStream = peerPacketStream
	pt.schedulerClient = schedulerClient
	pt.sizeScope = sizeScope
	pt.singlePiece = singlePiece
	pt.tinyData = tinyData
	pt.needBackSource = atomic.NewBool(needBackSource)
	return nil
}

func (pt *peerTaskConductor) start() error {
	// register to scheduler
	if err := pt.register(); err != nil {
		return err
	}

	go pt.broker.Start()
	go pt.pullPieces()
	return nil
}

func (pt *peerTaskConductor) GetPeerID() string {
	return pt.peerID
}

func (pt *peerTaskConductor) GetTaskID() string {
	return pt.taskID
}

func (pt *peerTaskConductor) GetStorage() storage.TaskStorageDriver {
	return pt.storage
}

func (pt *peerTaskConductor) GetContentLength() int64 {
	return pt.contentLength.Load()
}

func (pt *peerTaskConductor) SetContentLength(i int64) {
	pt.contentLength.Store(i)
}

func (pt *peerTaskConductor) AddTraffic(n uint64) {
	pt.usedTraffic.Add(n)
}

func (pt *peerTaskConductor) GetTraffic() uint64 {
	return pt.usedTraffic.Load()
}

func (pt *peerTaskConductor) GetTotalPieces() int32 {
	return pt.totalPiece
}

func (pt *peerTaskConductor) SetTotalPieces(i int32) {
	pt.totalPiece = i
}

func (pt *peerTaskConductor) SetPieceMd5Sign(md5 string) {
	pt.digest = md5
}

func (pt *peerTaskConductor) GetPieceMd5Sign() string {
	return pt.digest
}

func (pt *peerTaskConductor) Context() context.Context {
	return pt.ctx
}

func (pt *peerTaskConductor) Log() *logger.SugaredLoggerOnWith {
	return pt.SugaredLoggerOnWith
}

func (pt *peerTaskConductor) cancel(code base.Code, reason string) {
	pt.cancelOnce.Do(func() {
		pt.failedCode = code
		pt.failedReason = reason
		pt.Fail()
	})
}

func (pt *peerTaskConductor) backSource() {
	backSourceCtx, backSourceSpan := tracer.Start(pt.ctx, config.SpanBackSource)
	defer backSourceSpan.End()
	pt.contentLength.Store(-1)
	err := pt.pieceManager.DownloadSource(backSourceCtx, pt, pt.request)
	if err != nil {
		pt.Errorf("download from source error: %s", err)
		backSourceSpan.SetAttributes(config.AttributePeerTaskSuccess.Bool(false))
		backSourceSpan.RecordError(err)
		pt.cancel(base.Code_ClientError, err.Error())
		return
	}
	pt.Done()
	pt.Infof("download from source ok")
	backSourceSpan.SetAttributes(config.AttributePeerTaskSuccess.Bool(true))
	return
}

func (pt *peerTaskConductor) pullPieces() {
	if pt.needBackSource.Load() {
		pt.backSource()
		return
	}
	switch pt.sizeScope {
	case base.SizeScope_TINY:
		pt.storeTinyPeerTask()
	case base.SizeScope_SMALL:
		go pt.pullSinglePiece()
	case base.SizeScope_NORMAL:
		go pt.receivePeerPacket()
		go pt.pullPiecesFromPeers()
	default:
		pt.cancel(base.Code_ClientError, fmt.Sprintf("unknown size scope: %d", pt.sizeScope))
	}
}

func (pt *peerTaskConductor) storeTinyPeerTask() {
	// TODO store tiny data asynchronous
	l := int64(len(pt.tinyData.Content))
	pt.SetContentLength(l)
	pt.SetTotalPieces(1)
	ctx := pt.ctx
	var err error
	storageDriver, err := pt.peerTaskManager.storageManager.RegisterTask(ctx,
		&storage.RegisterTaskRequest{
			PeerTaskMetadata: storage.PeerTaskMetadata{
				PeerID: pt.tinyData.PeerID,
				TaskID: pt.tinyData.TaskID,
			},
			DesiredLocation: "",
			ContentLength:   l,
			TotalPieces:     1,
			// TODO check digest
		})
	pt.storage = storageDriver
	if err != nil {
		pt.Errorf("register tiny data storage failed: %s", err)
		pt.cancel(base.Code_ClientError, err.Error())
		return
	}
	n, err := pt.GetStorage().WritePiece(ctx,
		&storage.WritePieceRequest{
			PeerTaskMetadata: storage.PeerTaskMetadata{
				PeerID: pt.tinyData.PeerID,
				TaskID: pt.tinyData.TaskID,
			},
			PieceMetadata: storage.PieceMetadata{
				Num:    0,
				Md5:    "",
				Offset: 0,
				Range: clientutil.Range{
					Start:  0,
					Length: l,
				},
				Style: 0,
			},
			UnknownLength: false,
			Reader:        bytes.NewBuffer(pt.tinyData.Content),
			GenPieceDigest: func(n int64) (int32, bool) {
				return 1, true
			},
		})
	if err != nil {
		pt.Errorf("write tiny data storage failed: %s", err)
		pt.cancel(base.Code_ClientError, err.Error())
		return
	}
	if n != l {
		pt.Errorf("write tiny data storage failed", n, l)
		pt.cancel(base.Code_ClientError, err.Error())
		return
	}

	err = pt.UpdateStorage()
	if err != nil {
		pt.Errorf("update tiny data storage failed: %s", err)
		pt.cancel(base.Code_ClientError, err.Error())
		return
	}

	pt.Debugf("store tiny data, len: %d", l)
	pt.PublishPieceInfo(0, uint32(l))
}

func (pt *peerTaskConductor) receivePeerPacket() {
	var (
		peerPacket    *scheduler.PeerPacket
		err           error
		firstSpanDone bool
	)
	// only record first schedule result
	// other schedule result will record as an event in peer task span
	_, firstPeerSpan := tracer.Start(pt.ctx, config.SpanFirstSchedule)
	defer func() {
		if !firstSpanDone {
			firstPeerSpan.End()
		}
		if pt.needBackSource.Load() {
			return
		}
		select {
		case <-pt.successCh:
		case <-pt.failCh:
		default:
			pt.Errorf("receivePeerPacket exit, but peer task not success or fail")
			pt.Fail()
		}
	}()
loop:
	for {
		select {
		case <-pt.successCh:
			pt.Infof("peer task success, stop wait peer packet from scheduler")
			break loop
		case <-pt.failCh:
			pt.Infof("peer task fail, stop wait peer packet from scheduler")
			break loop
		default:
		}

		peerPacket, err = pt.peerPacketStream.Recv()
		if err == io.EOF {
			pt.Debugf("peerPacketStream closed")
			break loop
		}
		if err != nil {
			pt.confirmReceivePeerPacketError(err)
			if !firstSpanDone {
				firstPeerSpan.RecordError(err)
			}
			break loop
		}

		pt.Debugf("receive peerPacket %v for peer %s", peerPacket, pt.peerID)
		if peerPacket.Code != base.Code_Success {
			if peerPacket.Code == base.Code_SchedNeedBackSource {
				pt.needBackSource.Store(true)
				close(pt.peerPacketReady)
				pt.Infof("receive back source code")
				return
			}
			pt.Errorf("receive peer packet with error: %d", peerPacket.Code)
			if pt.isExitPeerPacketCode(peerPacket) {
				pt.Errorf(pt.failedReason)
				pt.cancel(pt.failedCode, pt.failedReason)
				if !firstSpanDone {
					firstPeerSpan.RecordError(fmt.Errorf(pt.failedReason))
				}
				pt.span.AddEvent("receive exit peer packet",
					trace.WithAttributes(config.AttributePeerPacketCode.Int(int(peerPacket.Code))))
				pt.span.RecordError(fmt.Errorf(pt.failedReason))
				break
			} else {
				pt.span.AddEvent("receive not success peer packet",
					trace.WithAttributes(config.AttributePeerPacketCode.Int(int(peerPacket.Code))))
			}
			continue
		}

		if peerPacket.MainPeer == nil && peerPacket.StealPeers == nil {
			pt.Warnf("scheduler client send a peerPacket with empty peers")
			continue
		}
		pt.Infof("receive new peer packet, main peer: %s, parallel count: %d",
			peerPacket.MainPeer.PeerId, peerPacket.ParallelCount)
		pt.span.AddEvent("receive new peer packet",
			trace.WithAttributes(config.AttributeMainPeer.String(peerPacket.MainPeer.PeerId)))
		if !firstSpanDone {
			firstSpanDone = true
			firstPeerSpan.SetAttributes(config.AttributeMainPeer.String(peerPacket.MainPeer.PeerId))
			firstPeerSpan.End()
		}

		pt.peerPacket.Store(peerPacket)
		pt.pieceParallelCount.Store(peerPacket.ParallelCount)

		// send peerPacketReady
		select {
		case pt.peerPacketReady <- true:
		case <-pt.successCh:
			pt.Infof("peer task success, stop wait peer packet from scheduler")
			break loop
		case <-pt.failCh:
			pt.Errorf("peer task fail, stop wait peer packet from scheduler")
			break loop
		default:
		}
	}
}

func (pt *peerTaskConductor) confirmReceivePeerPacketError(err error) {
	select {
	case <-pt.successCh:
		return
	case <-pt.failCh:
		return
	default:
	}
	var (
		failedCode   = base.Code_UnknownError
		failedReason string
	)
	de, ok := err.(*dferrors.DfError)
	if ok && de.Code == base.Code_SchedNeedBackSource {
		pt.needBackSource.Store(true)
		close(pt.peerPacketReady)
		pt.Infof("receive back source code")
		return
	} else if ok && de.Code != base.Code_SchedNeedBackSource {
		failedCode = de.Code
		failedReason = de.Message
		pt.Errorf("receive peer packet failed: %s", pt.failedReason)
	} else {
		pt.Errorf("receive peer packet failed: %s", err)
	}
	pt.cancel(failedCode, failedReason)
	return
}

func (pt *peerTaskConductor) isExitPeerPacketCode(pp *scheduler.PeerPacket) bool {
	switch pp.Code {
	case base.Code_ResourceLacked, base.Code_BadRequest,
		base.Code_PeerTaskNotFound, base.Code_UnknownError, base.Code_RequestTimeOut:
		// 1xxx
		pt.failedCode = pp.Code
		pt.failedReason = fmt.Sprintf("receive exit peer packet with code %d", pp.Code)
		return true
	case base.Code_SchedError, base.Code_SchedTaskStatusError, base.Code_SchedPeerNotFound:
		// 5xxx
		pt.failedCode = pp.Code
		pt.failedReason = fmt.Sprintf("receive exit peer packet with code %d", pp.Code)
		return true
	case base.Code_SchedPeerGone:
		pt.failedReason = reasonPeerGoneFromScheduler
		pt.failedCode = base.Code_SchedPeerGone
		return true
	case base.Code_CDNError, base.Code_CDNTaskRegistryFail, base.Code_CDNTaskDownloadFail:
		// 6xxx
		pt.failedCode = pp.Code
		pt.failedReason = fmt.Sprintf("receive exit peer packet with code %d", pp.Code)
		return true
	}
	return false
}

func (pt *peerTaskConductor) pullSinglePiece() {
	pt.Infof("single piece, dest peer id: %s, piece num: %d, size: %d",
		pt.singlePiece.DstPid, pt.singlePiece.PieceInfo.PieceNum, pt.singlePiece.PieceInfo.RangeSize)

	ctx, span := tracer.Start(pt.ctx, fmt.Sprintf(config.SpanDownloadPiece, pt.singlePiece.PieceInfo.PieceNum))
	span.SetAttributes(config.AttributePiece.Int(int(pt.singlePiece.PieceInfo.PieceNum)))

	pt.contentLength.Store(int64(pt.singlePiece.PieceInfo.RangeSize))
	pt.SetTotalPieces(1)
	pt.SetPieceMd5Sign(digestutils.Sha256(pt.singlePiece.PieceInfo.PieceMd5))

	request := &DownloadPieceRequest{
		storage: pt.GetStorage(),
		piece:   pt.singlePiece.PieceInfo,
		log:     pt.Log(),
		TaskID:  pt.GetTaskID(),
		PeerID:  pt.GetPeerID(),
		DstPid:  pt.singlePiece.DstPid,
		DstAddr: pt.singlePiece.DstAddr,
	}

	if result, err := pt.pieceManager.DownloadPiece(ctx, request); err == nil {
		pt.reportSuccessResult(request, result)
		pt.PublishPieceInfo(request.piece.PieceNum, request.piece.RangeSize)

		span.SetAttributes(config.AttributePieceSuccess.Bool(true))
		span.End()
		pt.Infof("single piece download success")
	} else {
		// fallback to download from other peers
		span.SetAttributes(config.AttributePieceSuccess.Bool(false))
		span.End()

		pt.Warnf("single piece download failed, switch to download from other peers")
		pt.ReportPieceResult(request, result, err)

		go pt.receivePeerPacket()
		pt.pullPiecesFromPeers()
	}
}

func (pt *peerTaskConductor) pullPiecesFromPeers() {
	if ok, backSource := pt.waitFirstPeerPacket(); !ok {
		if backSource {
			return
		}
		pt.Errorf("wait first peer packet error")
		return
	}
	var (
		num            int32
		ok             bool
		limit          uint32
		initialized    bool
		pieceRequestCh chan *DownloadPieceRequest
		// keep same size with pt.failedPieceCh for avoiding dead-lock
		pieceBufferSize = uint32(config.DefaultPieceChanSize)
	)
	limit = pieceBufferSize
loop:
	for {
		// 1, check whether catch exit signal or get a failed piece
		// if nothing got, process normal pieces
		select {
		case <-pt.successCh:
			pt.Infof("peer task success, stop get pieces from peer")
			break loop
		case <-pt.failCh:
			pt.Error("peer task fail, stop get pieces from peer")
			break loop
		case failed := <-pt.failedPieceCh:
			pt.Warnf("download piece %d failed, retry", failed)
			num = failed
			limit = 1
		default:
		}

		// 2, try to get pieces
		pt.Debugf("try to get pieces, number: %d, limit: %d", num, limit)
		piecePacket, err := pt.pieceTaskPoller.preparePieceTasks(
			&base.PieceTaskRequest{
				TaskId:   pt.taskID,
				SrcPid:   pt.peerID,
				StartNum: uint32(num),
				Limit:    limit,
			})

		if err != nil {
			pt.Warnf("get piece task error: %s, wait available peers from scheduler", err.Error())
			pt.span.RecordError(err)
			if num, ok = pt.waitAvailablePeerPacket(); !ok {
				break loop
			}
			continue loop
		}

		if !initialized {
			initialized = true
			if pieceRequestCh, ok = pt.init(piecePacket, pieceBufferSize); !ok {
				break loop
			}
		}

		// update total piece
		if piecePacket.TotalPiece > pt.totalPiece {
			pt.totalPiece = piecePacket.TotalPiece
			_ = pt.UpdateStorage()
			pt.Debugf("update total piece count: %d", pt.totalPiece)
		}

		// update digest
		if len(piecePacket.PieceMd5Sign) > 0 && len(pt.digest) == 0 {
			pt.digest = piecePacket.PieceMd5Sign
			_ = pt.UpdateStorage()
			pt.Debugf("update digest: %s", pt.digest)
		}

		// update content length
		if piecePacket.ContentLength > -1 {
			pt.SetContentLength(piecePacket.ContentLength)
			_ = pt.UpdateStorage()
			pt.Debugf("update content length: %d", pt.GetContentLength())
		}

		// 3. dispatch piece request to all workers
		pt.dispatchPieceRequest(pieceRequestCh, piecePacket)

		// 4. get next piece
		if num, ok = pt.getNextPieceNum(num); ok {
			// get next piece success
			limit = pieceBufferSize
			continue
		}

		// 5. wait failed pieces
		pt.Infof("all pieces requests sent, just wait failed pieces")
		// get failed piece
		if num, ok = pt.waitFailedPiece(); !ok {
			// when ok == false, indicates than need break loop
			break loop
		}
		// just need one piece
		limit = 1
	}
}

func (pt *peerTaskConductor) init(piecePacket *base.PiecePacket, pieceBufferSize uint32) (chan *DownloadPieceRequest, bool) {
	pt.contentLength.Store(piecePacket.ContentLength)
	if piecePacket.ContentLength > -1 {
		pt.span.SetAttributes(config.AttributeTaskContentLength.Int64(piecePacket.ContentLength))
	}

	pc := pt.peerPacket.Load().(*scheduler.PeerPacket).ParallelCount
	pieceRequestCh := make(chan *DownloadPieceRequest, pieceBufferSize)
	for i := int32(0); i < pc; i++ {
		go pt.downloadPieceWorker(i, pieceRequestCh)
	}
	return pieceRequestCh, true
}

func (pt *peerTaskConductor) waitFirstPeerPacket() (done bool, backSource bool) {
	// wait first available peer
	select {
	case _, ok := <-pt.peerPacketReady:
		if ok {
			// preparePieceTasksByPeer func already send piece result with error
			pt.Infof("new peer client ready, scheduler time cost: %dus, main peer: %s",
				time.Now().Sub(pt.startTime).Microseconds(), pt.peerPacket.Load().(*scheduler.PeerPacket).MainPeer)
			return true, false
		}
		// when scheduler says base.Code_SchedNeedBackSource, receivePeerPacket will close pt.peerPacketReady
		pt.Infof("start download from source due to base.Code_SchedNeedBackSource")
		pt.span.AddEvent("back source due to scheduler says need back source")
		pt.needBackSource.Store(true)
		pt.backSource()
		return false, true
	case <-time.After(pt.schedulerOption.ScheduleTimeout.Duration):
		if pt.schedulerOption.DisableAutoBackSource {
			pt.cancel(base.Code_ClientScheduleTimeout, reasonBackSourceDisabled)
			err := fmt.Errorf("%s, auto back source disabled", pt.failedReason)
			pt.span.RecordError(err)
			pt.Errorf(err.Error())
			return false, false
		}
		pt.Warnf("start download from source due to %s", reasonScheduleTimeout)
		pt.span.AddEvent("back source due to schedule timeout")
		pt.needBackSource.Store(true)
		pt.backSource()
		return false, true
	}
}

func (pt *peerTaskConductor) waitAvailablePeerPacket() (int32, bool) {
	// only <-pt.peerPacketReady continue loop, others break
	select {
	// when peer task without content length or total pieces count, match here
	case <-pt.successCh:
		pt.Infof("peer task success, stop wait available peer packet")
	case <-pt.failCh:
		pt.Infof("peer task fail, stop wait available peer packet")
	case _, ok := <-pt.peerPacketReady:
		if ok {
			// preparePieceTasksByPeer func already send piece result with error
			pt.Infof("new peer client ready, main peer: %s", pt.peerPacket.Load().(*scheduler.PeerPacket).MainPeer)
			// research from piece 0
			return 0, true
		}
		// when scheduler says base.Code_SchedNeedBackSource, receivePeerPacket will close pt.peerPacketReady
		pt.Infof("start download from source due to base.Code_SchedNeedBackSource")
		pt.span.AddEvent("back source due to scheduler says need back source ")
		pt.needBackSource.Store(true)
		// TODO optimize back source when already downloaded some pieces
		pt.backSource()
	case <-time.After(pt.schedulerOption.ScheduleTimeout.Duration):
		if pt.schedulerOption.DisableAutoBackSource {
			pt.cancel(base.Code_ClientScheduleTimeout, reasonBackSourceDisabled)
			err := fmt.Errorf("%s, auto back source disabled", pt.failedReason)
			pt.span.RecordError(err)
			pt.Errorf(err.Error())
		} else {
			pt.Warnf("start download from source due to %s", reasonReScheduleTimeout)
			pt.span.AddEvent("back source due to schedule timeout")
			pt.needBackSource.Store(true)
			pt.backSource()
		}
	}
	return -1, false
}

func (pt *peerTaskConductor) dispatchPieceRequest(pieceRequestCh chan *DownloadPieceRequest, piecePacket *base.PiecePacket) {
	pieceCount := len(piecePacket.PieceInfos)
	pt.Debugf("dispatch piece request, piece count: %d", pieceCount)
	// fix cdn return zero piece info, but with total piece count and content length
	if pieceCount == 0 {
		finished := pt.isCompleted()
		if finished {
			pt.Done()
		}
	}
	for _, piece := range piecePacket.PieceInfos {
		pt.Infof("get piece %d from %s/%s, digest: %s, start: %d, size: %d",
			piece.PieceNum, piecePacket.DstAddr, piecePacket.DstPid, piece.PieceMd5, piece.RangeStart, piece.RangeSize)
		// FIXME when set total piece but no total digest, fetch again
		if !pt.requestedPieces.IsSet(piece.PieceNum) {
			pt.requestedPieces.Set(piece.PieceNum)
		}
		req := &DownloadPieceRequest{
			storage: pt.GetStorage(),
			piece:   piece,
			log:     pt.Log(),
			TaskID:  pt.GetTaskID(),
			PeerID:  pt.GetPeerID(),
			DstPid:  piecePacket.DstPid,
			DstAddr: piecePacket.DstAddr,
		}
		select {
		case pieceRequestCh <- req:
		case <-pt.successCh:
			pt.Infof("peer task success, stop dispatch piece request")
		case <-pt.failCh:
			pt.Warnf("peer task fail, stop dispatch piece request")
		}
	}
}

func (pt *peerTaskConductor) waitFailedPiece() (int32, bool) {
	if pt.isCompleted() {
		return -1, false
	}
	// use no default branch select to wait failed piece or exit
	select {
	case <-pt.successCh:
		pt.Infof("peer task success, stop to wait failed piece")
		return -1, false
	case <-pt.failCh:
		pt.Debugf("peer task fail, stop to wait failed piece")
		return -1, false
	case failed := <-pt.failedPieceCh:
		pt.Warnf("download piece/%d failed, retry", failed)
		return failed, true
	}
}

func (pt *peerTaskConductor) downloadPieceWorker(id int32, requests chan *DownloadPieceRequest) {
	for {
		select {
		case request := <-requests:
			pt.lock.RLock()
			if pt.readyPieces.IsSet(request.piece.PieceNum) {
				pt.lock.RUnlock()
				pt.Log().Debugf("piece %d is already downloaded, skip", request.piece.PieceNum)
				continue
			}
			pt.lock.RUnlock()

			ctx, span := tracer.Start(pt.ctx, fmt.Sprintf(config.SpanDownloadPiece, request.piece.PieceNum))
			span.SetAttributes(config.AttributePiece.Int(int(request.piece.PieceNum)))
			span.SetAttributes(config.AttributePieceWorker.Int(int(id)))

			// wait limit
			if pt.limiter != nil && !pt.waitLimit(ctx, request) {
				span.SetAttributes(config.AttributePieceSuccess.Bool(false))
				span.End()
				return
			}

			pt.Debugf("peer download worker #%d receive piece task, "+
				"dest peer id: %s, piece num: %d, range start: %d, range size: %d",
				id, request.DstPid, request.piece.PieceNum, request.piece.RangeStart, request.piece.RangeSize)
			// download piece
			// result is always not nil, pieceManager will report begin and end time
			result, err := pt.pieceManager.DownloadPiece(ctx, request)
			if err != nil {
				// send to fail chan and retry
				pt.failedPieceCh <- request.piece.PieceNum
				pt.ReportPieceResult(request, result, err)
				span.SetAttributes(config.AttributePieceSuccess.Bool(false))
				span.End()
				continue
			} else {
				// broadcast success piece
				pt.reportSuccessResult(request, result)
				pt.PublishPieceInfo(request.piece.PieceNum, request.piece.RangeSize)
			}

			span.SetAttributes(config.AttributePieceSuccess.Bool(true))
			span.End()
		case <-pt.successCh:
			pt.Infof("peer task success, peer download worker #%d exit", id)
			return
		case <-pt.failCh:
			pt.Errorf("peer task fail, peer download worker #%d exit", id)
			return
		}
	}
}

func (pt *peerTaskConductor) waitLimit(ctx context.Context, request *DownloadPieceRequest) bool {
	_, waitSpan := tracer.Start(ctx, config.SpanWaitPieceLimit)
	err := pt.limiter.WaitN(pt.ctx, int(request.piece.RangeSize))
	if err == nil {
		waitSpan.End()
		return true
	}

	pt.Errorf("request limiter error: %s", err)
	waitSpan.RecordError(err)
	waitSpan.End()

	// send error piece result
	sendError := pt.peerPacketStream.Send(&scheduler.PieceResult{
		TaskId:        pt.GetTaskID(),
		SrcPid:        pt.GetPeerID(),
		DstPid:        request.DstPid,
		PieceInfo:     request.piece,
		Success:       false,
		Code:          base.Code_ClientRequestLimitFail,
		HostLoad:      nil,
		FinishedCount: 0, // update by peer task
	})
	if sendError != nil {
		pt.Errorf("report piece result failed %s", err)
	}

	pt.cancel(base.Code_ClientRequestLimitFail, err.Error())
	return false
}

func (pt *peerTaskConductor) isCompleted() bool {
	return pt.completedLength.Load() == pt.contentLength.Load()
}

func (pt *peerTaskConductor) getNextPieceNum(cur int32) (int32, bool) {
	if pt.isCompleted() {
		return -1, false
	}
	i := cur
	// try to find next not requested piece
	for ; pt.requestedPieces.IsSet(i); i++ {
	}
	if pt.totalPiece > 0 && i >= pt.totalPiece {
		// double check, re-search not success or not requested pieces
		for i = int32(0); pt.requestedPieces.IsSet(i); i++ {
		}
		if pt.totalPiece > 0 && i >= pt.totalPiece {
			return -1, false
		}
	}
	return i, true
}

func (pt *peerTaskConductor) recoverFromPanic() {
	if r := recover(); r != nil {
		pt.Errorf("recovered from panic %q. Call stack:\n%v", r, string(debug.Stack()))
	}
}

func (pt *peerTaskConductor) ReportPieceResult(request *DownloadPieceRequest, result *DownloadPieceResult, err error) {
	if err == nil {
		pt.reportSuccessResult(request, result)
		return
	}
	code := base.Code_ClientPieceDownloadFail
	if isConnectionError(err) {
		code = base.Code_ClientConnectionError
	} else if isPieceNotFound(err) {
		code = base.Code_ClientPieceNotFound
	}
	pt.reportFailResult(request, result, code)
}

func (pt *peerTaskConductor) reportSuccessResult(request *DownloadPieceRequest, result *DownloadPieceResult) {
	metrics.PieceTaskCount.Add(1)
	_, span := tracer.Start(pt.ctx, config.SpanReportPieceResult)
	span.SetAttributes(config.AttributeWritePieceSuccess.Bool(true))

	err := pt.peerPacketStream.Send(
		&scheduler.PieceResult{
			TaskId:        pt.GetTaskID(),
			SrcPid:        pt.GetPeerID(),
			DstPid:        request.DstPid,
			PieceInfo:     request.piece,
			BeginTime:     uint64(result.BeginTime),
			EndTime:       uint64(result.FinishTime),
			Success:       true,
			Code:          base.Code_Success,
			HostLoad:      nil, // TODO(jim): update host load
			FinishedCount: pt.readyPieces.Settled(),
			// TODO range_start, range_size, piece_md5, piece_offset, piece_style
		})
	if err != nil {
		pt.Errorf("report piece task error: %v", err)
	}

	span.End()
}

func (pt *peerTaskConductor) reportFailResult(request *DownloadPieceRequest, result *DownloadPieceResult, code base.Code) {
	metrics.PieceTaskFailedCount.Add(1)
	_, span := tracer.Start(pt.ctx, config.SpanReportPieceResult)
	span.SetAttributes(config.AttributeWritePieceSuccess.Bool(false))

	err := pt.peerPacketStream.Send(&scheduler.PieceResult{
		TaskId:        pt.GetTaskID(),
		SrcPid:        pt.GetPeerID(),
		DstPid:        request.DstPid,
		PieceInfo:     request.piece,
		BeginTime:     uint64(result.BeginTime),
		EndTime:       uint64(result.FinishTime),
		Success:       false,
		Code:          code,
		HostLoad:      nil,
		FinishedCount: pt.readyPieces.Settled(),
	})
	if err != nil {
		pt.Errorf("report piece task error: %v", err)
	}
	span.End()
}

func (pt *peerTaskConductor) initStorage(desiredLocation string) (err error) {
	// prepare storage
	if pt.parent == nil {
		pt.storage, err = pt.storageManager.RegisterTask(pt.ctx,
			&storage.RegisterTaskRequest{
				PeerTaskMetadata: storage.PeerTaskMetadata{
					PeerID: pt.GetPeerID(),
					TaskID: pt.GetTaskID(),
				},
				DesiredLocation: desiredLocation,
				ContentLength:   pt.GetContentLength(),
				TotalPieces:     pt.GetTotalPieces(),
				PieceMd5Sign:    pt.GetPieceMd5Sign(),
			})
	} else {
		pt.storage, err = pt.storageManager.RegisterSubTask(pt.ctx,
			&storage.RegisterSubTaskRequest{
				Parent: storage.PeerTaskMetadata{
					PeerID: pt.parent.GetPeerID(),
					TaskID: pt.parent.GetTaskID(),
				},
				SubTask: storage.PeerTaskMetadata{
					PeerID: pt.GetPeerID(),
					TaskID: pt.GetTaskID(),
				},
				Range: pt.rg,
			})
	}
	if err != nil {
		pt.Log().Errorf("register task to storage manager failed: %s", err)
	}
	return err
}

func (pt *peerTaskConductor) UpdateStorage() error {
	// update storage
	err := pt.GetStorage().UpdateTask(pt.ctx,
		&storage.UpdateTaskRequest{
			PeerTaskMetadata: storage.PeerTaskMetadata{
				PeerID: pt.GetPeerID(),
				TaskID: pt.GetTaskID(),
			},
			ContentLength: pt.GetContentLength(),
			TotalPieces:   pt.GetTotalPieces(),
			PieceMd5Sign:  pt.GetPieceMd5Sign(),
		})
	if err != nil {
		pt.Log().Errorf("update task to storage manager failed: %s", err)
		return err
	}

	return nil
}

func (pt *peerTaskConductor) Done() {
	pt.statusOnce.Do(pt.done)
}

func (pt *peerTaskConductor) done() {
	defer func() {
		pt.broker.Stop()
		pt.span.End()
	}()
	var (
		cost    = time.Now().Sub(pt.startTime).Milliseconds()
		success = true
		code    = base.Code_Success
	)
	pt.Log().Infof("peer task done, cost: %dms", cost)
	// TODO merge error handle
	// update storage metadata
	if err := pt.UpdateStorage(); err == nil {
		// validate digest
		if err = pt.Validate(); err == nil {
			close(pt.successCh)
			pt.span.SetAttributes(config.AttributePeerTaskSuccess.Bool(true))
		} else {
			close(pt.failCh)
			success = false
			code = base.Code_ClientError
			pt.failedCode = base.Code_ClientError
			pt.failedReason = err.Error()

			pt.span.SetAttributes(config.AttributePeerTaskSuccess.Bool(false))
			pt.span.SetAttributes(config.AttributePeerTaskCode.Int(int(pt.failedCode)))
			pt.span.SetAttributes(config.AttributePeerTaskMessage.String(pt.failedReason))
			pt.Errorf("validate digest failed: %s", err)
			metrics.PeerTaskFailedCount.Add(1)
		}
	} else {
		close(pt.failCh)
		success = false
		code = base.Code_ClientError
		pt.failedCode = base.Code_ClientError
		pt.failedReason = err.Error()

		pt.span.SetAttributes(config.AttributePeerTaskSuccess.Bool(false))
		pt.span.SetAttributes(config.AttributePeerTaskCode.Int(int(pt.failedCode)))
		pt.span.SetAttributes(config.AttributePeerTaskMessage.String(pt.failedReason))
		pt.Errorf("update storage error: %v", err)
		metrics.PeerTaskFailedCount.Add(1)
	}

	pt.peerTaskManager.PeerTaskDone(pt.taskID)
	peerResultCtx, peerResultSpan := tracer.Start(pt.ctx, config.SpanReportPeerResult)
	defer peerResultSpan.End()

	// send EOF piece result to scheduler
	err := pt.peerPacketStream.Send(
		scheduler.NewEndPieceResult(pt.taskID, pt.peerID, pt.readyPieces.Settled()))
	pt.Debugf("end piece result sent: %v, peer task finished", err)

	err = pt.schedulerClient.ReportPeerResult(
		peerResultCtx,
		&scheduler.PeerResult{
			TaskId:          pt.GetTaskID(),
			PeerId:          pt.GetPeerID(),
			SrcIp:           pt.host.Ip,
			SecurityDomain:  pt.peerTaskManager.host.SecurityDomain,
			Idc:             pt.peerTaskManager.host.Idc,
			Url:             pt.request.Url,
			ContentLength:   pt.GetContentLength(),
			Traffic:         pt.GetTraffic(),
			TotalPieceCount: pt.totalPiece,
			Cost:            uint32(cost),
			Success:         success,
			Code:            code,
		})
	if err != nil {
		peerResultSpan.RecordError(err)
		pt.Errorf("step 3: report successful peer result, error: %v", err)
	} else {
		pt.Infof("step 3: report successful peer result ok")
	}
}

func (pt *peerTaskConductor) Fail() {
	pt.statusOnce.Do(pt.fail)
}

func (pt *peerTaskConductor) fail() {
	metrics.PeerTaskFailedCount.Add(1)
	defer func() {
		close(pt.failCh)
		pt.broker.Stop()
		pt.span.End()
	}()
	pt.peerTaskManager.PeerTaskDone(pt.taskID)
	var end = time.Now()
	pt.Log().Errorf("peer task failed, code: %d, reason: %s", pt.failedCode, pt.failedReason)

	// send EOF piece result to scheduler
	err := pt.peerPacketStream.Send(
		scheduler.NewEndPieceResult(pt.taskID, pt.peerID, pt.readyPieces.Settled()))
	pt.Debugf("end piece result sent: %v, peer task finished", err)

	ctx := trace.ContextWithSpan(context.Background(), trace.SpanFromContext(pt.ctx))
	peerResultCtx, peerResultSpan := tracer.Start(ctx, config.SpanReportPeerResult)
	defer peerResultSpan.End()
	err = pt.schedulerClient.ReportPeerResult(
		peerResultCtx,
		&scheduler.PeerResult{
			TaskId:          pt.GetTaskID(),
			PeerId:          pt.GetPeerID(),
			SrcIp:           pt.peerTaskManager.host.Ip,
			SecurityDomain:  pt.peerTaskManager.host.SecurityDomain,
			Idc:             pt.peerTaskManager.host.Idc,
			Url:             pt.request.Url,
			ContentLength:   pt.GetContentLength(),
			Traffic:         pt.GetTraffic(),
			TotalPieceCount: pt.totalPiece,
			Cost:            uint32(end.Sub(pt.startTime).Milliseconds()),
			Success:         false,
			Code:            pt.failedCode,
		})
	if err != nil {
		peerResultSpan.RecordError(err)
		pt.Log().Errorf("step 3: report fail peer result, error: %v", err)
	} else {
		pt.Log().Infof("step 3: report fail peer result ok")
	}

	pt.span.SetAttributes(config.AttributePeerTaskSuccess.Bool(false))
	pt.span.SetAttributes(config.AttributePeerTaskCode.Int(int(pt.failedCode)))
	pt.span.SetAttributes(config.AttributePeerTaskMessage.String(pt.failedReason))
}

// Validate stores metadata and validates digest
func (pt *peerTaskConductor) Validate() error {
	err := pt.GetStorage().Store(pt.ctx,
		&storage.StoreRequest{
			CommonTaskRequest: storage.CommonTaskRequest{
				PeerID: pt.peerID,
				TaskID: pt.taskID,
			},
			MetadataOnly: true,
			TotalPieces:  pt.totalPiece,
		})
	if err != nil {
		pt.Errorf("store metadata error: %s", err)
		return err
	}

	if !pt.peerTaskManager.calculateDigest {
		return nil
	}
	err = pt.GetStorage().ValidateDigest(
		&storage.PeerTaskMetadata{
			PeerID: pt.GetPeerID(),
			TaskID: pt.GetTaskID(),
		})
	if err != nil {
		pt.Errorf("validate digest error: %s", err)
		return err
	}
	pt.Debugf("validate digest ok")

	return err
}

func (pt *peerTaskConductor) PublishPieceInfo(pieceNum int32, size uint32) {
	// mark piece ready
	pt.lock.Lock()
	if pt.readyPieces.IsSet(pieceNum) {
		pt.lock.Unlock()
		pt.Warnf("piece %d is already reported, skipped", pieceNum)
		return
	}
	// mark piece processed
	pt.readyPieces.Set(pieceNum)
	pt.completedLength.Add(int64(size))
	pt.lock.Unlock()

	finished := pt.isCompleted()
	if finished {
		pt.Done()
	}
	pt.broker.Publish(
		&pieceInfo{
			num:      pieceNum,
			finished: finished,
		})
}<|MERGE_RESOLUTION|>--- conflicted
+++ resolved
@@ -224,13 +224,8 @@
 
 // register to scheduler, if error and disable auto back source, return error, otherwise return nil
 func (pt *peerTaskConductor) register() error {
-<<<<<<< HEAD
-	pt.Debugf("request overview, pid: %s, url: %s, filter: %s, meta: %s, tag: %s",
-		pt.request.PeerId, pt.request.Url, pt.request.UrlMeta.Filter, pt.request.UrlMeta, pt.request.UrlMeta.Tag)
-=======
-	logger.Debugf("request overview, pid: %s, url: %s, filter: %s, tag: %s, range: %s, digest: %s, header: %#v",
+	pt.Debugf("request overview, pid: %s, url: %s, filter: %s, tag: %s, range: %s, digest: %s, header: %#v",
 		pt.request.PeerId, pt.request.Url, pt.request.UrlMeta.Filter, pt.request.UrlMeta.Tag, pt.request.UrlMeta.Range, pt.request.UrlMeta.Digest, pt.request.UrlMeta.Header)
->>>>>>> 78680084
 	// trace register
 	regCtx, cancel := context.WithTimeout(pt.ctx, pt.peerTaskManager.schedulerOption.ScheduleTimeout.Duration)
 	defer cancel()
