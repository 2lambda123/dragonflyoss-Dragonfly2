/*
 *     Copyright 2022 The Dragonfly Authors
 *
 * Licensed under the Apache License, Version 2.0 (the "License");
 * you may not use this file except in compliance with the License.
 * You may obtain a copy of the License at
 *
 *      http://www.apache.org/licenses/LICENSE-2.0
 *
 * Unless required by applicable law or agreed to in writing, software
 * distributed under the License is distributed on an "AS IS" BASIS,
 * WITHOUT WARRANTIES OR CONDITIONS OF ANY KIND, either express or implied.
 * See the License for the specific language governing permissions and
 * limitations under the License.
 */

package peer

import (
	"bytes"
	"context"
	"fmt"
	"io"
	"runtime/debug"
	"sync"
	"time"

	"github.com/pkg/errors"
	"go.opentelemetry.io/otel/semconv"
	"go.opentelemetry.io/otel/trace"
	"go.uber.org/atomic"
	"golang.org/x/time/rate"
	"google.golang.org/grpc/codes"
	"google.golang.org/grpc/status"

	"d7y.io/dragonfly/v2/client/clientutil"
	"d7y.io/dragonfly/v2/client/config"
	"d7y.io/dragonfly/v2/client/daemon/metrics"
	"d7y.io/dragonfly/v2/client/daemon/storage"
	logger "d7y.io/dragonfly/v2/internal/dflog"
	"d7y.io/dragonfly/v2/pkg/idgen"
	"d7y.io/dragonfly/v2/pkg/rpc/base"
	dfclient "d7y.io/dragonfly/v2/pkg/rpc/dfdaemon/client"
	"d7y.io/dragonfly/v2/pkg/rpc/scheduler"
	schedulerclient "d7y.io/dragonfly/v2/pkg/rpc/scheduler/client"
	"d7y.io/dragonfly/v2/pkg/util/digestutils"
)

const (
	//reasonContextCanceled       = "context canceled"
	reasonScheduleTimeout       = "wait first peer packet from scheduler timeout"
	reasonReScheduleTimeout     = "wait more available peers from scheduler timeout"
	reasonPeerGoneFromScheduler = "scheduler says client should disconnect"
	reasonBackSourceDisabled    = "download from source disabled"

	failedReasonNotSet = "unknown"
)

var errPeerPacketChanged = errors.New("peer packet changed")

var _ Task = (*peerTaskConductor)(nil)

// peerTaskConductor will fetch all pieces from other peers and send pieces info to broker
type peerTaskConductor struct {
	*logger.SugaredLoggerOnWith
	// ctx is with span info for tracing
	// we did not use cancel with ctx, use successCh and failCh instead
	ctx context.Context

	// host info about current host
	host *scheduler.PeerHost
	// request is the original PeerTaskRequest
	request *scheduler.PeerTaskRequest

	// needBackSource indicates downloading resource from instead of other peers
	needBackSource *atomic.Bool

	// pieceManager will be used for downloading piece
	pieceManager    PieceManager
	storageManager  storage.Manager
	peerTaskManager *peerTaskManager

	storage storage.TaskStorageDriver

	// schedule options
	schedulerOption config.SchedulerOption
	schedulerClient schedulerclient.SchedulerClient
	peerTaskClient  dfclient.ElasticClient

	// peer task meta info
	peerID          string
	taskID          string
	totalPiece      int32
	digest          string
	contentLength   *atomic.Int64
	completedLength *atomic.Int64
	usedTraffic     *atomic.Uint64

	broker *pieceBroker

	sizeScope   base.SizeScope
	singlePiece *scheduler.SinglePiece
	tinyData    *TinyData

	// peerPacketStream stands schedulerclient.PeerPacketStream from scheduler
	peerPacketStream scheduler.Scheduler_ReportPieceResultClient
	// peerPacket is the latest available peers from peerPacketCh
	peerPacket atomic.Value // *scheduler.PeerPacket
	// peerPacketReady will receive a ready signal for peerPacket ready
	peerPacketReady chan bool
	// pieceParallelCount stands the piece parallel count from peerPacket
	pieceParallelCount *atomic.Int32
	// pieceTaskPoller pulls piece task from other peers
	pieceTaskPoller *pieceTaskPoller

	// same actions must be done only once, like close done channel and so on
	statusOnce sync.Once
	cancelOnce sync.Once
	// done channel will be closed when peer task success
	successCh chan struct{}
	// fail channel will be closed after peer task fail
	failCh chan struct{}

	// span stands open telemetry trace span
	span trace.Span

	// failedPieceCh will hold all pieces which download failed,
	// those pieces will be retried later
	failedPieceCh chan int32
	// failedReason will be set when peer task failed
	failedReason string
	// failedReason will be set when peer task failed
	failedCode base.Code

	// readyPieces stands all pieces download status
	readyPieces *Bitmap
	// requestedPieces stands all pieces requested from peers
	requestedPieces *Bitmap
	// lock used by piece result manage, when update readyPieces, lock first
	lock sync.RWMutex
	// limiter will be used when enable per peer task rate limit
	limiter *rate.Limiter

	startTime time.Time
}

func (ptm *peerTaskManager) newPeerTaskConductor(ctx context.Context, request *scheduler.PeerTaskRequest, limit rate.Limit) *peerTaskConductor {
	metrics.PeerTaskCount.Add(1)
	// use a new context with span info
	ctx = trace.ContextWithSpan(context.Background(), trace.SpanFromContext(ctx))
	ctx, span := tracer.Start(ctx, config.SpanPeerTask, trace.WithSpanKind(trace.SpanKindClient))
	span.SetAttributes(config.AttributePeerHost.String(ptm.host.Uuid))
	span.SetAttributes(semconv.NetHostIPKey.String(ptm.host.Ip))
	span.SetAttributes(config.AttributePeerID.String(request.PeerId))
	span.SetAttributes(semconv.HTTPURLKey.String(request.Url))

	taskID := idgen.TaskID(request.Url, request.UrlMeta)

	var (
		log     *logger.SugaredLoggerOnWith
		traceID = span.SpanContext().TraceID()
	)

	if traceID.IsValid() {
		log = logger.With(
			"peer", request.PeerId,
			"task", taskID,
			"component", "PeerTask",
			"trace", traceID.String())
	} else {
		log = logger.With(
			"peer", request.PeerId,
			"task", taskID,
			"component", "PeerTask")
	}

	span.SetAttributes(config.AttributeTaskID.String(taskID))

	ptc := &peerTaskConductor{
		startTime:           time.Now(),
		ctx:                 ctx,
		broker:              newPieceBroker(),
		host:                ptm.host,
		request:             request,
		pieceManager:        ptm.pieceManager,
		storageManager:      ptm.storageManager,
		peerTaskManager:     ptm,
		peerPacketReady:     make(chan bool, 1),
		peerID:              request.PeerId,
		taskID:              taskID,
		successCh:           make(chan struct{}),
		failCh:              make(chan struct{}),
		span:                span,
		readyPieces:         NewBitmap(),
		requestedPieces:     NewBitmap(),
		failedPieceCh:       make(chan int32, config.DefaultPieceChanSize),
		failedReason:        failedReasonNotSet,
		failedCode:          base.Code_UnknownError,
		contentLength:       atomic.NewInt64(-1),
		pieceParallelCount:  atomic.NewInt32(0),
		totalPiece:          -1,
		schedulerOption:     ptm.schedulerOption,
<<<<<<< HEAD
		schedulerClient:     schedulerClient,
		peerTaskClient:      ptm.peerTaskClient,
=======
>>>>>>> 037b77df
		limiter:             rate.NewLimiter(limit, int(limit)),
		completedLength:     atomic.NewInt64(0),
		usedTraffic:         atomic.NewUint64(0),
		SugaredLoggerOnWith: log,
	}
	ptc.pieceTaskPoller = &pieceTaskPoller{
		getPiecesMaxRetry: ptm.getPiecesMaxRetry,
		peerTaskConductor: ptc,
		peerTaskClient:    ptm.peerTaskClient,
	}
	return ptc
}

// register to scheduler, if error and disable auto back source, return error, otherwise return nil
func (pt *peerTaskConductor) register() error {
	logger.Debugf("request overview, pid: %s, url: %s, filter: %s, meta: %s, tag: %s",
		pt.request.PeerId, pt.request.Url, pt.request.UrlMeta.Filter, pt.request.UrlMeta, pt.request.UrlMeta.Tag)
	// trace register
	regCtx, cancel := context.WithTimeout(pt.ctx, pt.peerTaskManager.schedulerOption.ScheduleTimeout.Duration)
	defer cancel()
	regCtx, regSpan := tracer.Start(regCtx, config.SpanRegisterTask)

	var (
		needBackSource bool
		sizeScope      base.SizeScope
		singlePiece    *scheduler.SinglePiece
		tinyData       *TinyData
	)

	logger.Infof("step 1: peer %s start to register", pt.request.PeerId)
	schedulerClient := pt.peerTaskManager.schedulerClient

	result, err := schedulerClient.RegisterPeerTask(regCtx, pt.request)
	regSpan.RecordError(err)
	regSpan.End()

	if err != nil {
		if err == context.DeadlineExceeded {
			logger.Errorf("scheduler did not response in %s", pt.peerTaskManager.schedulerOption.ScheduleTimeout.Duration)
		}
		logger.Errorf("step 1: peer %s register failed: %s", pt.request.PeerId, err)
		if pt.peerTaskManager.schedulerOption.DisableAutoBackSource {
			logger.Errorf("register peer task failed: %s, peer id: %s, auto back source disabled", err, pt.request.PeerId)
			pt.span.RecordError(err)
			pt.cancel(base.Code_SchedError, err.Error())
			return err
		}
		needBackSource = true
		// can not detect source or scheduler error, create a new dummy scheduler client
		schedulerClient = &dummySchedulerClient{}
		result = &scheduler.RegisterResult{TaskId: pt.taskID}
		logger.Warnf("register peer task failed: %s, peer id: %s, try to back source", err, pt.request.PeerId)
	}

	pt.Infof("register task success, SizeScope: %s", base.SizeScope_name[int32(result.SizeScope)])

	if !needBackSource {
		sizeScope = result.SizeScope
		switch result.SizeScope {
		case base.SizeScope_NORMAL:
			pt.span.SetAttributes(config.AttributePeerTaskSizeScope.String("normal"))
		case base.SizeScope_SMALL:
			pt.span.SetAttributes(config.AttributePeerTaskSizeScope.String("small"))
			if piece, ok := result.DirectPiece.(*scheduler.RegisterResult_SinglePiece); ok {
				singlePiece = piece.SinglePiece
			}
		case base.SizeScope_TINY:
			pt.span.SetAttributes(config.AttributePeerTaskSizeScope.String("tiny"))
			if piece, ok := result.DirectPiece.(*scheduler.RegisterResult_PieceContent); ok {
				tinyData = &TinyData{
					TaskID:  result.TaskId,
					PeerID:  pt.request.PeerId,
					Content: piece.PieceContent,
				}
			} else {
				err = errors.Errorf("scheduler return tiny piece but can not parse piece content")
				pt.span.RecordError(err)
				pt.Errorf("%s", err)
				pt.cancel(base.Code_SchedError, err.Error())
				return err
			}
		}
	}

	peerPacketStream, err := schedulerClient.ReportPieceResult(pt.ctx, result.TaskId, pt.request)
	pt.Infof("step 2: start report piece result")
	if err != nil {
		pt.span.RecordError(err)
		pt.cancel(base.Code_SchedError, err.Error())
		return err
	}

	pt.peerPacketStream = peerPacketStream
	pt.schedulerClient = schedulerClient
	pt.sizeScope = sizeScope
	pt.singlePiece = singlePiece
	pt.tinyData = tinyData
	pt.needBackSource = atomic.NewBool(needBackSource)
	return nil
}

func (pt *peerTaskConductor) start() error {
	// register to scheduler
	if err := pt.register(); err != nil {
		return err
	}

	go pt.broker.Start()
	go pt.pullPieces()
	return nil
}

func (pt *peerTaskConductor) GetPeerID() string {
	return pt.peerID
}

func (pt *peerTaskConductor) GetTaskID() string {
	return pt.taskID
}

func (pt *peerTaskConductor) GetStorage() storage.TaskStorageDriver {
	return pt.storage
}

func (pt *peerTaskConductor) GetContentLength() int64 {
	return pt.contentLength.Load()
}

func (pt *peerTaskConductor) SetContentLength(i int64) {
	pt.contentLength.Store(i)
}

func (pt *peerTaskConductor) AddTraffic(n uint64) {
	pt.usedTraffic.Add(n)
}

func (pt *peerTaskConductor) GetTraffic() uint64 {
	return pt.usedTraffic.Load()
}

func (pt *peerTaskConductor) GetTotalPieces() int32 {
	return pt.totalPiece
}

func (pt *peerTaskConductor) SetTotalPieces(i int32) {
	pt.totalPiece = i
}

func (pt *peerTaskConductor) SetPieceMd5Sign(md5 string) {
	pt.digest = md5
}

func (pt *peerTaskConductor) GetPieceMd5Sign() string {
	return pt.digest
}

func (pt *peerTaskConductor) Context() context.Context {
	return pt.ctx
}

func (pt *peerTaskConductor) Log() *logger.SugaredLoggerOnWith {
	return pt.SugaredLoggerOnWith
}

func (pt *peerTaskConductor) cancel(code base.Code, reason string) {
	pt.cancelOnce.Do(func() {
		pt.failedCode = code
		pt.failedReason = reason
		pt.Fail()
	})
}

func (pt *peerTaskConductor) backSource() {
	backSourceCtx, backSourceSpan := tracer.Start(pt.ctx, config.SpanBackSource)
	defer backSourceSpan.End()
	pt.contentLength.Store(-1)
	if err := pt.InitStorage(); err != nil {
		pt.cancel(base.Code_ClientError, err.Error())
		return
	}
	err := pt.pieceManager.DownloadSource(backSourceCtx, pt, pt.request)
	if err != nil {
		pt.Errorf("download from source error: %s", err)
		backSourceSpan.SetAttributes(config.AttributePeerTaskSuccess.Bool(false))
		backSourceSpan.RecordError(err)
		pt.cancel(base.Code_ClientError, err.Error())
		return
	}
	pt.Done()
	pt.Infof("download from source ok")
	backSourceSpan.SetAttributes(config.AttributePeerTaskSuccess.Bool(true))
	return
}

func (pt *peerTaskConductor) pullPieces() {
	if pt.needBackSource.Load() {
		pt.backSource()
		return
	}
	switch pt.sizeScope {
	case base.SizeScope_TINY:
		pt.storeTinyPeerTask()
	case base.SizeScope_SMALL:
		go pt.pullSinglePiece()
	case base.SizeScope_NORMAL:
		go pt.receivePeerPacket()
		go pt.pullPiecesFromPeers()
	default:
		pt.cancel(base.Code_ClientError, fmt.Sprintf("unknown size scope: %d", pt.sizeScope))
	}
}

func (pt *peerTaskConductor) storeTinyPeerTask() {
	// TODO store tiny data asynchronous
	l := int64(len(pt.tinyData.Content))
	pt.SetContentLength(l)
	pt.SetTotalPieces(1)
	ctx := pt.ctx
	var err error
	pt.storage, err = pt.peerTaskManager.storageManager.RegisterTask(ctx,
		storage.RegisterTaskRequest{
			CommonTaskRequest: storage.CommonTaskRequest{
				PeerID: pt.tinyData.PeerID,
				TaskID: pt.tinyData.TaskID,
			},
			ContentLength: l,
			TotalPieces:   1,
			// TODO check digest
		})
	if err != nil {
		logger.Errorf("register tiny data storage failed: %s", err)
		pt.cancel(base.Code_ClientError, err.Error())
		return
	}
	n, err := pt.storage.WritePiece(ctx,
		&storage.WritePieceRequest{
			PeerTaskMetadata: storage.PeerTaskMetadata{
				PeerID: pt.tinyData.PeerID,
				TaskID: pt.tinyData.TaskID,
			},
			PieceMetadata: storage.PieceMetadata{
				Num:    0,
				Md5:    "",
				Offset: 0,
				Range: clientutil.Range{
					Start:  0,
					Length: l,
				},
				Style: 0,
			},
			UnknownLength: false,
			Reader:        bytes.NewBuffer(pt.tinyData.Content),
			GenPieceDigest: func(n int64) (int32, bool) {
				return 1, true
			},
		})
	if err != nil {
		logger.Errorf("write tiny data storage failed: %s", err)
		pt.cancel(base.Code_ClientError, err.Error())
		return
	}
	if n != l {
		logger.Errorf("write tiny data storage failed", n, l)
		pt.cancel(base.Code_ClientError, err.Error())
		return
	}

	err = pt.UpdateStorage()
	if err != nil {
		logger.Errorf("update tiny data storage failed: %s", err)
		pt.cancel(base.Code_ClientError, err.Error())
		return
	}

	logger.Debugf("store tiny data, len: %d", l)
	pt.PublishPieceInfo(0, uint32(l))
}

func (pt *peerTaskConductor) receivePeerPacket() {
	var (
		peerPacket    *scheduler.PeerPacket
		err           error
		firstSpanDone bool
	)
	// only record first schedule result
	// other schedule result will record as an event in peer task span
	_, firstPeerSpan := tracer.Start(pt.ctx, config.SpanFirstSchedule)
	defer func() {
		if !firstSpanDone {
			firstPeerSpan.End()
		}
		if pt.needBackSource.Load() {
			return
		}
		select {
		case <-pt.successCh:
		case <-pt.failCh:
		default:
			pt.Errorf("receivePeerPacket exit, but peer task not success or fail")
			pt.Fail()
		}
	}()
loop:
	for {
		select {
		case <-pt.successCh:
			pt.Infof("peer task success, stop wait peer packet from scheduler")
			break loop
		case <-pt.failCh:
			pt.Infof("peer task fail, stop wait peer packet from scheduler")
			break loop
		default:
		}

		peerPacket, err = pt.peerPacketStream.Recv()
		if err == io.EOF {
			pt.Debugf("peerPacketStream closed")
			break loop
		}
		if err != nil {
			pt.confirmReceivePeerPacketError(err)
			if !firstSpanDone {
				firstPeerSpan.RecordError(err)
			}
			break loop
		}

		pt.Debugf("receive peerPacket %v for peer %s", peerPacket, pt.peerID)
		if peerPacket.Code != base.Code_Success {
			if peerPacket.Code == base.Code_SchedNeedBackSource {
				pt.needBackSource.Store(true)
				close(pt.peerPacketReady)
				pt.Infof("receive back source code")
				return
			}
			pt.Errorf("receive peer packet with error: %d", peerPacket.Code)
			if pt.isExitPeerPacketCode(peerPacket) {
				pt.Errorf(pt.failedReason)
				pt.cancel(pt.failedCode, pt.failedReason)
				if !firstSpanDone {
					firstPeerSpan.RecordError(fmt.Errorf(pt.failedReason))
				}
				pt.span.AddEvent("receive exit peer packet",
					trace.WithAttributes(config.AttributePeerPacketCode.Int(int(peerPacket.Code))))
				pt.span.RecordError(fmt.Errorf(pt.failedReason))
				break
			} else {
				pt.span.AddEvent("receive not success peer packet",
					trace.WithAttributes(config.AttributePeerPacketCode.Int(int(peerPacket.Code))))
			}
			continue
		}

		if peerPacket.MainPeer == nil && peerPacket.StealPeers == nil {
			pt.Warnf("scheduler client send a peerPacket with empty peers")
			continue
		}
		pt.Infof("receive new peer packet, main peer: %s, parallel count: %d",
			peerPacket.MainPeer.PeerId, peerPacket.ParallelCount)
		pt.span.AddEvent("receive new peer packet",
			trace.WithAttributes(config.AttributeMainPeer.String(peerPacket.MainPeer.PeerId)))
		if !firstSpanDone {
			firstSpanDone = true
			firstPeerSpan.SetAttributes(config.AttributeMainPeer.String(peerPacket.MainPeer.PeerId))
			firstPeerSpan.End()
		}

		pt.peerPacket.Store(peerPacket)
		pt.pieceParallelCount.Store(peerPacket.ParallelCount)

		// send peerPacketReady
		select {
		case pt.peerPacketReady <- true:
		case <-pt.successCh:
			pt.Infof("peer task success, stop wait peer packet from scheduler")
			break loop
		case <-pt.failCh:
			pt.Errorf("peer task fail, stop wait peer packet from scheduler")
			break loop
		default:
		}
	}
}

func (pt *peerTaskConductor) confirmReceivePeerPacketError(err error) {
	select {
	case <-pt.successCh:
		return
	case <-pt.failCh:
		return
	default:
	}
	var (
		failedCode   = base.Code_UnknownError
		failedReason string
	)
	st, ok := status.FromError(err)
	if ok && st.Code() == codes.Code(base.Code_SchedNeedBackSource) {
		pt.needBackSource.Store(true)
		close(pt.peerPacketReady)
		pt.Infof("receive back source code")
		return
	} else if ok && st.Code() != codes.Code(base.Code_SchedNeedBackSource) {
		failedCode = base.Code(st.Code())
		failedReason = st.Message()
		pt.Errorf("receive peer packet failed: %s", pt.failedReason)
	} else {
		pt.Errorf("receive peer packet failed: %s", err)
	}
	pt.cancel(failedCode, failedReason)
	return
}

func (pt *peerTaskConductor) isExitPeerPacketCode(pp *scheduler.PeerPacket) bool {
	switch pp.Code {
	case base.Code_ResourceLacked, base.Code_BadRequest,
		base.Code_PeerTaskNotFound, base.Code_UnknownError, base.Code_RequestTimeOut:
		// 1xxx
		pt.failedCode = pp.Code
		pt.failedReason = fmt.Sprintf("receive exit peer packet with code %d", pp.Code)
		return true
	case base.Code_SchedError, base.Code_SchedTaskStatusError, base.Code_SchedPeerNotFound:
		// 5xxx
		pt.failedCode = pp.Code
		pt.failedReason = fmt.Sprintf("receive exit peer packet with code %d", pp.Code)
		return true
	case base.Code_SchedPeerGone:
		pt.failedReason = reasonPeerGoneFromScheduler
		pt.failedCode = base.Code_SchedPeerGone
		return true
	case base.Code_CDNError, base.Code_CDNTaskRegistryFail, base.Code_CDNTaskDownloadFail:
		// 6xxx
		pt.failedCode = pp.Code
		pt.failedReason = fmt.Sprintf("receive exit peer packet with code %d", pp.Code)
		return true
	}
	return false
}

func (pt *peerTaskConductor) pullSinglePiece() {
	pt.Infof("single piece, dest peer id: %s, piece num: %d, size: %d",
		pt.singlePiece.DstPid, pt.singlePiece.PieceInfo.PieceNum, pt.singlePiece.PieceInfo.RangeSize)

	ctx, span := tracer.Start(pt.ctx, fmt.Sprintf(config.SpanDownloadPiece, pt.singlePiece.PieceInfo.PieceNum))
	span.SetAttributes(config.AttributePiece.Int(int(pt.singlePiece.PieceInfo.PieceNum)))

	pt.contentLength.Store(int64(pt.singlePiece.PieceInfo.RangeSize))
	pt.SetTotalPieces(1)
	pt.SetPieceMd5Sign(digestutils.Sha256(pt.singlePiece.PieceInfo.PieceMd5))
	if err := pt.InitStorage(); err != nil {
		pt.cancel(base.Code_ClientError, err.Error())
		span.RecordError(err)
		span.SetAttributes(config.AttributePieceSuccess.Bool(false))
		span.End()
		return
	}

	request := &DownloadPieceRequest{
		storage: pt.storage,
		piece:   pt.singlePiece.PieceInfo,
		log:     pt.Log(),
		TaskID:  pt.GetTaskID(),
		PeerID:  pt.GetPeerID(),
		DstPid:  pt.singlePiece.DstPid,
		DstAddr: pt.singlePiece.DstAddr,
	}

	if result, err := pt.pieceManager.DownloadPiece(ctx, request); err == nil {
		pt.reportSuccessResult(request, result)
		pt.PublishPieceInfo(request.piece.PieceNum, request.piece.RangeSize)

		span.SetAttributes(config.AttributePieceSuccess.Bool(true))
		span.End()
		pt.Infof("single piece download success")
	} else {
		// fallback to download from other peers
		span.SetAttributes(config.AttributePieceSuccess.Bool(false))
		span.End()

		pt.Warnf("single piece download failed, switch to download from other peers")
		pt.ReportPieceResult(request, result, err)

		go pt.receivePeerPacket()
		pt.pullPiecesFromPeers()
	}
}

func (pt *peerTaskConductor) pullPiecesFromPeers() {
	if ok, backSource := pt.waitFirstPeerPacket(); !ok {
		if backSource {
			return
		}
		pt.Errorf("wait first peer packet error")
		return
	}
	var (
		num            int32
		ok             bool
		limit          uint32
		initialized    bool
		pieceRequestCh chan *DownloadPieceRequest
		// keep same size with pt.failedPieceCh for avoiding dead-lock
		pieceBufferSize = uint32(config.DefaultPieceChanSize)
	)
	limit = pieceBufferSize
loop:
	for {
		// 1, check whether catch exit signal or get a failed piece
		// if nothing got, process normal pieces
		select {
		case <-pt.successCh:
			pt.Infof("peer task success, stop get pieces from peer")
			break loop
		case <-pt.failCh:
			pt.Error("peer task fail, stop get pieces from peer")
			break loop
		case failed := <-pt.failedPieceCh:
			pt.Warnf("download piece %d failed, retry", failed)
			num = failed
			limit = 1
		default:
		}

		// 2, try to get pieces
		pt.Debugf("try to get pieces, number: %d, limit: %d", num, limit)
		piecePacket, err := pt.pieceTaskPoller.preparePieceTasks(
			&base.PieceTaskRequest{
				TaskId:   pt.taskID,
				SrcPid:   pt.peerID,
				StartNum: uint32(num),
				Limit:    limit,
			})

		if err != nil {
			pt.Warnf("get piece task error: %s, wait available peers from scheduler", err.Error())
			pt.span.RecordError(err)
			if num, ok = pt.waitAvailablePeerPacket(); !ok {
				break loop
			}
			continue loop
		}

		if !initialized {
			initialized = true
			if pieceRequestCh, ok = pt.init(piecePacket, pieceBufferSize); !ok {
				break loop
			}
		}

		// update total piece
		if piecePacket.TotalPiece > pt.totalPiece {
			pt.totalPiece = piecePacket.TotalPiece
			_ = pt.UpdateStorage()
			pt.Debugf("update total piece count: %d", pt.totalPiece)
		}

		// update digest
		if len(piecePacket.PieceMd5Sign) > 0 && len(pt.digest) == 0 {
			pt.digest = piecePacket.PieceMd5Sign
			_ = pt.UpdateStorage()
			pt.Debugf("update digest: %s", pt.digest)
		}

		// update content length
		if piecePacket.ContentLength > -1 {
			pt.SetContentLength(piecePacket.ContentLength)
			_ = pt.UpdateStorage()
			pt.Debugf("update content length: %d", pt.GetContentLength())
		}

		// 3. dispatch piece request to all workers
		pt.dispatchPieceRequest(pieceRequestCh, piecePacket)

		// 4. get next piece
		if num, ok = pt.getNextPieceNum(num); ok {
			// get next piece success
			limit = pieceBufferSize
			continue
		}

		// 5. wait failed pieces
		pt.Infof("all pieces requests sent, just wait failed pieces")
		// get failed piece
		if num, ok = pt.waitFailedPiece(); !ok {
			// when ok == false, indicates than need break loop
			break loop
		}
		// just need one piece
		limit = 1
	}
}

func (pt *peerTaskConductor) init(piecePacket *base.PiecePacket, pieceBufferSize uint32) (chan *DownloadPieceRequest, bool) {
	pt.contentLength.Store(piecePacket.ContentLength)
	if piecePacket.ContentLength > -1 {
		pt.span.SetAttributes(config.AttributeTaskContentLength.Int64(piecePacket.ContentLength))
	}
	if err := pt.InitStorage(); err != nil {
		pt.span.RecordError(err)
		pt.cancel(base.Code_ClientError, err.Error())
		return nil, false
	}
	pc := pt.peerPacket.Load().(*scheduler.PeerPacket).ParallelCount
	pieceRequestCh := make(chan *DownloadPieceRequest, pieceBufferSize)
	for i := int32(0); i < pc; i++ {
		go pt.downloadPieceWorker(i, pieceRequestCh)
	}
	return pieceRequestCh, true
}

func (pt *peerTaskConductor) waitFirstPeerPacket() (done bool, backSource bool) {
	// wait first available peer
	select {
	case _, ok := <-pt.peerPacketReady:
		if ok {
			// preparePieceTasksByPeer func already send piece result with error
			pt.Infof("new peer client ready, scheduler time cost: %dus, main peer: %s",
				time.Now().Sub(pt.startTime).Microseconds(), pt.peerPacket.Load().(*scheduler.PeerPacket).MainPeer)
			return true, false
		}
		// when scheduler says base.Code_SchedNeedBackSource, receivePeerPacket will close pt.peerPacketReady
		pt.Infof("start download from source due to base.Code_SchedNeedBackSource")
		pt.span.AddEvent("back source due to scheduler says need back source")
		pt.needBackSource.Store(true)
		pt.backSource()
		return false, true
	case <-time.After(pt.schedulerOption.ScheduleTimeout.Duration):
		if pt.schedulerOption.DisableAutoBackSource {
			pt.cancel(base.Code_ClientScheduleTimeout, reasonBackSourceDisabled)
			err := fmt.Errorf("%s, auto back source disabled", pt.failedReason)
			pt.span.RecordError(err)
			pt.Errorf(err.Error())
			return false, false
		}
		pt.Warnf("start download from source due to %s", reasonScheduleTimeout)
		pt.span.AddEvent("back source due to schedule timeout")
		pt.needBackSource.Store(true)
		pt.backSource()
		return false, true
	}
}

func (pt *peerTaskConductor) waitAvailablePeerPacket() (int32, bool) {
	// only <-pt.peerPacketReady continue loop, others break
	select {
	// when peer task without content length or total pieces count, match here
	case <-pt.successCh:
		pt.Infof("peer task success, stop wait available peer packet")
	case <-pt.failCh:
		pt.Infof("peer task fail, stop wait available peer packet")
	case _, ok := <-pt.peerPacketReady:
		if ok {
			// preparePieceTasksByPeer func already send piece result with error
			pt.Infof("new peer client ready, main peer: %s", pt.peerPacket.Load().(*scheduler.PeerPacket).MainPeer)
			// research from piece 0
			return 0, true
		}
		// when scheduler says base.Code_SchedNeedBackSource, receivePeerPacket will close pt.peerPacketReady
		pt.Infof("start download from source due to base.Code_SchedNeedBackSource")
		pt.span.AddEvent("back source due to scheduler says need back source ")
		pt.needBackSource.Store(true)
		// TODO optimize back source when already downloaded some pieces
		pt.backSource()
	case <-time.After(pt.schedulerOption.ScheduleTimeout.Duration):
		if pt.schedulerOption.DisableAutoBackSource {
			pt.cancel(base.Code_ClientScheduleTimeout, reasonBackSourceDisabled)
			err := fmt.Errorf("%s, auto back source disabled", pt.failedReason)
			pt.span.RecordError(err)
			pt.Errorf(err.Error())
		} else {
			pt.Warnf("start download from source due to %s", reasonReScheduleTimeout)
			pt.span.AddEvent("back source due to schedule timeout")
			pt.needBackSource.Store(true)
			pt.backSource()
		}
	}
	return -1, false
}

func (pt *peerTaskConductor) dispatchPieceRequest(pieceRequestCh chan *DownloadPieceRequest, piecePacket *base.PiecePacket) {
	pieceCount := len(piecePacket.PieceInfos)
	pt.Debugf("dispatch piece request, piece count: %d", pieceCount)
	// fix cdn return zero piece info, but with total piece count and content length
	if pieceCount == 0 {
		finished := pt.isCompleted()
		if finished {
			pt.Done()
		}
	}
	for _, piece := range piecePacket.PieceInfos {
		pt.Infof("get piece %d from %s/%s, digest: %s, start: %d, size: %d",
			piece.PieceNum, piecePacket.DstAddr, piecePacket.DstPid, piece.PieceMd5, piece.RangeStart, piece.RangeSize)
		// FIXME when set total piece but no total digest, fetch again
		if !pt.requestedPieces.IsSet(piece.PieceNum) {
			pt.requestedPieces.Set(piece.PieceNum)
		}
		req := &DownloadPieceRequest{
			storage: pt.storage,
			piece:   piece,
			log:     pt.Log(),
			TaskID:  pt.GetTaskID(),
			PeerID:  pt.GetPeerID(),
			DstPid:  piecePacket.DstPid,
			DstAddr: piecePacket.DstAddr,
		}
		select {
		case pieceRequestCh <- req:
		case <-pt.successCh:
			pt.Infof("peer task success, stop dispatch piece request")
		case <-pt.failCh:
			pt.Warnf("peer task fail, stop dispatch piece request")
		}
	}
}

func (pt *peerTaskConductor) waitFailedPiece() (int32, bool) {
	if pt.isCompleted() {
		return -1, false
	}
	// use no default branch select to wait failed piece or exit
	select {
	case <-pt.successCh:
		pt.Infof("peer task success, stop to wait failed piece")
		return -1, false
	case <-pt.failCh:
		pt.Debugf("peer task fail, stop to wait failed piece")
		return -1, false
	case failed := <-pt.failedPieceCh:
		pt.Warnf("download piece/%d failed, retry", failed)
		return failed, true
	}
}

func (pt *peerTaskConductor) downloadPieceWorker(id int32, requests chan *DownloadPieceRequest) {
	for {
		select {
		case request := <-requests:
			pt.lock.RLock()
			if pt.readyPieces.IsSet(request.piece.PieceNum) {
				pt.lock.RUnlock()
				pt.Log().Debugf("piece %d is already downloaded, skip", request.piece.PieceNum)
				continue
			}
			pt.lock.RUnlock()

			ctx, span := tracer.Start(pt.ctx, fmt.Sprintf(config.SpanDownloadPiece, request.piece.PieceNum))
			span.SetAttributes(config.AttributePiece.Int(int(request.piece.PieceNum)))
			span.SetAttributes(config.AttributePieceWorker.Int(int(id)))

			// wait limit
			if pt.limiter != nil && !pt.waitLimit(ctx, request) {
				span.SetAttributes(config.AttributePieceSuccess.Bool(false))
				span.End()
				return
			}

			pt.Debugf("peer download worker #%d receive piece task, "+
				"dest peer id: %s, piece num: %d, range start: %d, range size: %d",
				id, request.DstPid, request.piece.PieceNum, request.piece.RangeStart, request.piece.RangeSize)
			// download piece
			// result is always not nil, pieceManager will report begin and end time
			result, err := pt.pieceManager.DownloadPiece(ctx, request)
			if err != nil {
				// send to fail chan and retry
				pt.failedPieceCh <- request.piece.PieceNum
				pt.ReportPieceResult(request, result, err)
				span.SetAttributes(config.AttributePieceSuccess.Bool(false))
				span.End()
				continue
			} else {
				// broadcast success piece
				pt.reportSuccessResult(request, result)
				pt.PublishPieceInfo(request.piece.PieceNum, request.piece.RangeSize)
			}

			span.SetAttributes(config.AttributePieceSuccess.Bool(true))
			span.End()
		case <-pt.successCh:
			pt.Infof("peer task success, peer download worker #%d exit", id)
			return
		case <-pt.failCh:
			pt.Errorf("peer task fail, peer download worker #%d exit", id)
			return
		}
	}
}

func (pt *peerTaskConductor) waitLimit(ctx context.Context, request *DownloadPieceRequest) bool {
	_, waitSpan := tracer.Start(ctx, config.SpanWaitPieceLimit)
	err := pt.limiter.WaitN(pt.ctx, int(request.piece.RangeSize))
	if err == nil {
		waitSpan.End()
		return true
	}

	pt.Errorf("request limiter error: %s", err)
	waitSpan.RecordError(err)
	waitSpan.End()

	// send error piece result
	sendError := pt.peerPacketStream.Send(&scheduler.PieceResult{
		TaskId:        pt.GetTaskID(),
		SrcPid:        pt.GetPeerID(),
		DstPid:        request.DstPid,
		PieceInfo:     request.piece,
		Success:       false,
		Code:          base.Code_ClientRequestLimitFail,
		HostLoad:      nil,
		FinishedCount: 0, // update by peer task
	})
	if sendError != nil {
		pt.Errorf("report piece result failed %s", err)
	}

	pt.cancel(base.Code_ClientRequestLimitFail, err.Error())
	return false
}

func (pt *peerTaskConductor) isCompleted() bool {
	return pt.completedLength.Load() == pt.contentLength.Load()
}

func (pt *peerTaskConductor) getNextPieceNum(cur int32) (int32, bool) {
	if pt.isCompleted() {
		return -1, false
	}
	i := cur
	// try to find next not requested piece
	for ; pt.requestedPieces.IsSet(i); i++ {
	}
	if pt.totalPiece > 0 && i >= pt.totalPiece {
		// double check, re-search not success or not requested pieces
		for i = int32(0); pt.requestedPieces.IsSet(i); i++ {
		}
		if pt.totalPiece > 0 && i >= pt.totalPiece {
			return -1, false
		}
	}
	return i, true
}

func (pt *peerTaskConductor) recoverFromPanic() {
	if r := recover(); r != nil {
		pt.Errorf("recovered from panic %q. Call stack:\n%v", r, string(debug.Stack()))
	}
}

func (pt *peerTaskConductor) ReportPieceResult(request *DownloadPieceRequest, result *DownloadPieceResult, err error) {
	if err == nil {
		pt.reportSuccessResult(request, result)
		return
	}
	code := base.Code_ClientPieceDownloadFail
	if isConnectionError(err) {
		code = base.Code_ClientConnectionError
	} else if isPieceNotFound(err) {
		code = base.Code_ClientPieceNotFound
	}
	pt.reportFailResult(request, result, code)
}

func (pt *peerTaskConductor) reportSuccessResult(request *DownloadPieceRequest, result *DownloadPieceResult) {
	_, span := tracer.Start(pt.ctx, config.SpanReportPieceResult)
	span.SetAttributes(config.AttributeWritePieceSuccess.Bool(true))

	err := pt.peerPacketStream.Send(
		&scheduler.PieceResult{
			TaskId:        pt.GetTaskID(),
			SrcPid:        pt.GetPeerID(),
			DstPid:        request.DstPid,
			PieceInfo:     request.piece,
			BeginTime:     uint64(result.BeginTime),
			EndTime:       uint64(result.FinishTime),
			Success:       true,
			Code:          base.Code_Success,
			HostLoad:      nil, // TODO(jim): update host load
			FinishedCount: pt.readyPieces.Settled(),
			// TODO range_start, range_size, piece_md5, piece_offset, piece_style
		})
	if err != nil {
		pt.Errorf("report piece task error: %v", err)
	}

	span.End()
}

func (pt *peerTaskConductor) reportFailResult(request *DownloadPieceRequest, result *DownloadPieceResult, code base.Code) {
	_, span := tracer.Start(pt.ctx, config.SpanReportPieceResult)
	span.SetAttributes(config.AttributeWritePieceSuccess.Bool(false))

	err := pt.peerPacketStream.Send(&scheduler.PieceResult{
		TaskId:        pt.GetTaskID(),
		SrcPid:        pt.GetPeerID(),
		DstPid:        request.DstPid,
		PieceInfo:     request.piece,
		BeginTime:     uint64(result.BeginTime),
		EndTime:       uint64(result.FinishTime),
		Success:       false,
		Code:          code,
		HostLoad:      nil,
		FinishedCount: pt.readyPieces.Settled(),
	})
	if err != nil {
		pt.Errorf("report piece task error: %v", err)
	}
	span.End()
}

func (pt *peerTaskConductor) InitStorage() (err error) {
	// prepare storage
	pt.storage, err = pt.storageManager.RegisterTask(pt.ctx,
		storage.RegisterTaskRequest{
			CommonTaskRequest: storage.CommonTaskRequest{
				PeerID: pt.GetPeerID(),
				TaskID: pt.GetTaskID(),
			},
			ContentLength: pt.GetContentLength(),
			TotalPieces:   pt.GetTotalPieces(),
			PieceMd5Sign:  pt.GetPieceMd5Sign(),
		})
	if err != nil {
		pt.Log().Errorf("register task to storage manager failed: %s", err)
	}
	return err
}

func (pt *peerTaskConductor) UpdateStorage() error {
	// update storage
	err := pt.storage.UpdateTask(pt.ctx,
		&storage.UpdateTaskRequest{
			PeerTaskMetadata: storage.PeerTaskMetadata{
				PeerID: pt.GetPeerID(),
				TaskID: pt.GetTaskID(),
			},
			ContentLength: pt.GetContentLength(),
			TotalPieces:   pt.GetTotalPieces(),
			PieceMd5Sign:  pt.GetPieceMd5Sign(),
		})
	if err != nil {
		pt.Log().Errorf("update task to storage manager failed: %s", err)
		return err
	}

	return nil
}

func (pt *peerTaskConductor) Done() {
	pt.statusOnce.Do(pt.done)
}

func (pt *peerTaskConductor) done() {
	defer func() {
		pt.broker.Stop()
		pt.span.End()
	}()
	var (
		cost    = time.Now().Sub(pt.startTime).Milliseconds()
		success = true
		code    = base.Code_Success
	)
	pt.Log().Infof("peer task done, cost: %dms", cost)
	// TODO merge error handle
	// update storage metadata
	if err := pt.UpdateStorage(); err == nil {
		// validate digest
		if err = pt.Validate(); err == nil {
			close(pt.successCh)
			pt.span.SetAttributes(config.AttributePeerTaskSuccess.Bool(true))
		} else {
			close(pt.failCh)
			success = false
			code = base.Code_ClientError
			pt.failedCode = base.Code_ClientError
			pt.failedReason = err.Error()

			pt.span.SetAttributes(config.AttributePeerTaskSuccess.Bool(false))
			pt.span.SetAttributes(config.AttributePeerTaskCode.Int(int(pt.failedCode)))
			pt.span.SetAttributes(config.AttributePeerTaskMessage.String(pt.failedReason))
			pt.Errorf("validate digest failed: %s", err)
			metrics.PeerTaskFailedCount.Add(1)
		}
	} else {
		close(pt.failCh)
		success = false
		code = base.Code_ClientError
		pt.failedCode = base.Code_ClientError
		pt.failedReason = err.Error()

		pt.span.SetAttributes(config.AttributePeerTaskSuccess.Bool(false))
		pt.span.SetAttributes(config.AttributePeerTaskCode.Int(int(pt.failedCode)))
		pt.span.SetAttributes(config.AttributePeerTaskMessage.String(pt.failedReason))
		pt.Errorf("update storage error: %v", err)
		metrics.PeerTaskFailedCount.Add(1)
	}

	pt.peerTaskManager.PeerTaskDone(pt.taskID)
	peerResultCtx, peerResultSpan := tracer.Start(pt.ctx, config.SpanReportPeerResult)
	defer peerResultSpan.End()

	// send EOF piece result to scheduler
	err := pt.peerPacketStream.Send(
		scheduler.NewEndPieceResult(pt.taskID, pt.peerID, pt.readyPieces.Settled()))
	pt.Debugf("end piece result sent: %v, peer task finished", err)

	err = pt.schedulerClient.ReportPeerResult(
		peerResultCtx,
		&scheduler.PeerResult{
			TaskId:          pt.GetTaskID(),
			PeerId:          pt.GetPeerID(),
			SrcIp:           pt.host.Ip,
			SecurityDomain:  pt.peerTaskManager.host.SecurityDomain,
			Idc:             pt.peerTaskManager.host.Idc,
			Url:             pt.request.Url,
			ContentLength:   pt.GetContentLength(),
			Traffic:         pt.GetTraffic(),
			TotalPieceCount: pt.totalPiece,
			Cost:            uint32(cost),
			Success:         success,
			Code:            code,
		})
	if err != nil {
		peerResultSpan.RecordError(err)
		pt.Errorf("step 3: report successful peer result, error: %v", err)
	} else {
		pt.Infof("step 3: report successful peer result ok")
	}
}

func (pt *peerTaskConductor) Fail() {
	pt.statusOnce.Do(pt.fail)
}

func (pt *peerTaskConductor) fail() {
	metrics.PeerTaskFailedCount.Add(1)
	defer func() {
		close(pt.failCh)
		pt.broker.Stop()
		pt.span.End()
	}()
	pt.peerTaskManager.PeerTaskDone(pt.taskID)
	var end = time.Now()
	pt.Log().Errorf("stream peer task failed, code: %d, reason: %s", pt.failedCode, pt.failedReason)

	// send EOF piece result to scheduler
	err := pt.peerPacketStream.Send(
		scheduler.NewEndPieceResult(pt.taskID, pt.peerID, pt.readyPieces.Settled()))
	pt.Debugf("end piece result sent: %v, peer task finished", err)

	ctx := trace.ContextWithSpan(context.Background(), trace.SpanFromContext(pt.ctx))
	peerResultCtx, peerResultSpan := tracer.Start(ctx, config.SpanReportPeerResult)
	defer peerResultSpan.End()
	err = pt.schedulerClient.ReportPeerResult(
		peerResultCtx,
		&scheduler.PeerResult{
			TaskId:          pt.GetTaskID(),
			PeerId:          pt.GetPeerID(),
			SrcIp:           pt.peerTaskManager.host.Ip,
			SecurityDomain:  pt.peerTaskManager.host.SecurityDomain,
			Idc:             pt.peerTaskManager.host.Idc,
			Url:             pt.request.Url,
			ContentLength:   pt.GetContentLength(),
			Traffic:         pt.GetTraffic(),
			TotalPieceCount: pt.totalPiece,
			Cost:            uint32(end.Sub(pt.startTime).Milliseconds()),
			Success:         false,
			Code:            pt.failedCode,
		})
	if err != nil {
		peerResultSpan.RecordError(err)
		pt.Log().Errorf("step 3: report fail peer result, error: %v", err)
	} else {
		pt.Log().Infof("step 3: report fail peer result ok")
	}

	pt.span.SetAttributes(config.AttributePeerTaskSuccess.Bool(false))
	pt.span.SetAttributes(config.AttributePeerTaskCode.Int(int(pt.failedCode)))
	pt.span.SetAttributes(config.AttributePeerTaskMessage.String(pt.failedReason))
}

// Validate stores metadata and validates digest
func (pt *peerTaskConductor) Validate() error {
	err := pt.storage.Store(pt.ctx,
		&storage.StoreRequest{
			CommonTaskRequest: storage.CommonTaskRequest{
				PeerID: pt.peerID,
				TaskID: pt.taskID,
			},
			MetadataOnly: true,
			TotalPieces:  pt.totalPiece,
		})
	if err != nil {
		pt.Errorf("store metadata error: %s", err)
		return err
	}

	if !pt.peerTaskManager.calculateDigest {
		return nil
	}
	err = pt.storage.ValidateDigest(
		&storage.PeerTaskMetadata{
			PeerID: pt.GetPeerID(),
			TaskID: pt.GetTaskID(),
		})
	if err != nil {
		pt.Errorf("validate digest error: %s", err)
		return err
	}
	pt.Debugf("validate digest ok")

	return err
}

func (pt *peerTaskConductor) PublishPieceInfo(pieceNum int32, size uint32) {
	// mark piece ready
	pt.lock.Lock()
	if pt.readyPieces.IsSet(pieceNum) {
		pt.lock.Unlock()
		pt.Warnf("piece %d is already reported, skipped", pieceNum)
		return
	}
	// mark piece processed
	pt.readyPieces.Set(pieceNum)
	pt.completedLength.Add(int64(size))
	pt.lock.Unlock()

	finished := pt.isCompleted()
	if finished {
		pt.Done()
	}
	pt.broker.Publish(
		&pieceInfo{
			num:      pieceNum,
			finished: finished,
		})
}<|MERGE_RESOLUTION|>--- conflicted
+++ resolved
@@ -40,7 +40,6 @@
 	logger "d7y.io/dragonfly/v2/internal/dflog"
 	"d7y.io/dragonfly/v2/pkg/idgen"
 	"d7y.io/dragonfly/v2/pkg/rpc/base"
-	dfclient "d7y.io/dragonfly/v2/pkg/rpc/dfdaemon/client"
 	"d7y.io/dragonfly/v2/pkg/rpc/scheduler"
 	schedulerclient "d7y.io/dragonfly/v2/pkg/rpc/scheduler/client"
 	"d7y.io/dragonfly/v2/pkg/util/digestutils"
@@ -85,7 +84,6 @@
 	// schedule options
 	schedulerOption config.SchedulerOption
 	schedulerClient schedulerclient.SchedulerClient
-	peerTaskClient  dfclient.ElasticClient
 
 	// peer task meta info
 	peerID          string
@@ -200,11 +198,6 @@
 		pieceParallelCount:  atomic.NewInt32(0),
 		totalPiece:          -1,
 		schedulerOption:     ptm.schedulerOption,
-<<<<<<< HEAD
-		schedulerClient:     schedulerClient,
-		peerTaskClient:      ptm.peerTaskClient,
-=======
->>>>>>> 037b77df
 		limiter:             rate.NewLimiter(limit, int(limit)),
 		completedLength:     atomic.NewInt64(0),
 		usedTraffic:         atomic.NewUint64(0),
