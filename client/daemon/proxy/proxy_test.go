/*
 * Copyright The Dragonfly Authors.
 *
 * Licensed under the Apache License, Version 2.0 (the "License");
 * you may not use this file except in compliance with the License.
 * You may obtain a copy of the License at
 *
 *      http://www.apache.org/licenses/LICENSE-2.0
 *
 * Unless required by applicable law or agreed to in writing, software
 * distributed under the License is distributed on an "AS IS" BASIS,
 * WITHOUT WARRANTIES OR CONDITIONS OF ANY KIND, either express or implied.
 * See the License for the specific language governing permissions and
 * limitations under the License.
 */

package proxy

import (
	"fmt"
	"net/http"
	"net/url"
	"testing"

<<<<<<< HEAD
	"github.com/dragonflyoss/Dragonfly2/client/config"
	"github.com/stretchr/testify/assert"
=======
	"github.com/stretchr/testify/assert"

	"github.com/dragonflyoss/Dragonfly/v2/client/config"
>>>>>>> 2559b404
)

type testItem struct {
	URL      string
	Direct   bool
	UseHTTPS bool
	Redirect string
}

type testCase struct {
	Error          error
	Rules          []*config.Proxy
	RegistryMirror *config.RegistryMirror
	Items          []testItem
}

func newTestCase() *testCase {
	return &testCase{}
}

func (tc *testCase) WithRule(regx string, direct bool, useHTTPS bool, redirect string) *testCase {
	if tc.Error != nil {
		return tc
	}

	var r *config.Proxy
	r, tc.Error = config.NewProxy(regx, useHTTPS, direct, redirect)
	tc.Rules = append(tc.Rules, r)
	return tc
}

func (tc *testCase) WithRegistryMirror(rawUrl string, direct bool) *testCase {
	if tc.Error != nil {
		return tc
	}

	var url *url.URL
	url, tc.Error = url.Parse(rawUrl)
	tc.RegistryMirror = &config.RegistryMirror{
		Remote: &config.URL{url},
		Direct: direct,
	}
	return tc
}

func (tc *testCase) WithTest(url string, direct bool, useHTTPS bool, redirect string) *testCase {
	tc.Items = append(tc.Items, testItem{url, direct, useHTTPS, redirect})
	return tc
}

func (tc *testCase) Test(t *testing.T) {
	a := assert.New(t)
	if !a.Nil(tc.Error) {
		return
	}
	tp, err := NewProxy(WithRules(tc.Rules))
	if !a.Nil(err) {
		return
	}
	for _, item := range tc.Items {
		req, err := http.NewRequest("GET", item.URL, nil)
		if !a.Nil(err) {
			continue
		}
		if !a.Equal(tp.shouldUseDragonfly(req), !item.Direct) {
			fmt.Println(item.URL)
		}
		if item.UseHTTPS {
			a.Equal(req.URL.Scheme, "https")
		} else {
			a.Equal(req.URL.Scheme, "http")
		}
		if item.Redirect != "" {
			a.Equal(item.Redirect, req.Host)
		}
	}
}

func (tc *testCase) TestMirror(t *testing.T) {
	a := assert.New(t)
	if !a.Nil(tc.Error) {
		return
	}
	tp, err := NewProxy(WithRegistryMirror(tc.RegistryMirror))
	if !a.Nil(err) {
		return
	}
	for _, item := range tc.Items {
		req, err := http.NewRequest("GET", item.URL, nil)
		if !a.Nil(err) {
			continue
		}
		if !a.Equal(tp.shouldUseDragonflyForMirror(req), !item.Direct) {
			fmt.Println(item.URL)
		}
	}
}

func TestMatch(t *testing.T) {
	newTestCase().
		WithRule("/blobs/sha256/", false, false, "").
		WithTest("http://index.docker.io/v2/blobs/sha256/xxx", false, false, "").
		WithTest("http://index.docker.io/v2/auth", true, false, "").
		Test(t)

	newTestCase().
		WithRule("/a/d", false, true, "").
		WithRule("/a/b", true, false, "").
		WithRule("/a", false, false, "").
		WithRule("/a/c", true, false, "").
		WithRule("/a/e", false, true, "").
		WithTest("http://h/a", false, false, "").   // should match /a
		WithTest("http://h/a/b", true, false, "").  // should match /a/b
		WithTest("http://h/a/c", false, false, ""). // should match /a, not /a/c
		WithTest("http://h/a/d", false, true, "").  // should match /a/d and use https
		WithTest("http://h/a/e", false, false, ""). // should match /a, not /a/e
		Test(t)

	newTestCase().
		WithRule("/a/f", false, false, "r").
		WithTest("http://h/a/f", false, false, "r"). // should match /a/f and redirect
		Test(t)

	newTestCase().
		WithTest("http://h/a", true, false, "").
		TestMirror(t)

	newTestCase().
		WithRegistryMirror("http://index.docker.io", false).
		WithTest("http://h/a", true, false, "").
		TestMirror(t)

	newTestCase().
		WithRegistryMirror("http://index.docker.io", false).
		WithTest("http://index.docker.io/v2/blobs/sha256/xxx", false, false, "").
		TestMirror(t)

	newTestCase().
		WithRegistryMirror("http://index.docker.io", true).
		WithTest("http://index.docker.io/v2/blobs/sha256/xxx", true, false, "").
		TestMirror(t)
}<|MERGE_RESOLUTION|>--- conflicted
+++ resolved
@@ -22,14 +22,9 @@
 	"net/url"
 	"testing"
 
-<<<<<<< HEAD
-	"github.com/dragonflyoss/Dragonfly2/client/config"
-	"github.com/stretchr/testify/assert"
-=======
 	"github.com/stretchr/testify/assert"
 
 	"github.com/dragonflyoss/Dragonfly/v2/client/config"
->>>>>>> 2559b404
 )
 
 type testItem struct {
@@ -141,10 +136,10 @@
 		WithRule("/a", false, false, "").
 		WithRule("/a/c", true, false, "").
 		WithRule("/a/e", false, true, "").
-		WithTest("http://h/a", false, false, "").   // should match /a
-		WithTest("http://h/a/b", true, false, "").  // should match /a/b
+		WithTest("http://h/a", false, false, ""). // should match /a
+		WithTest("http://h/a/b", true, false, ""). // should match /a/b
 		WithTest("http://h/a/c", false, false, ""). // should match /a, not /a/c
-		WithTest("http://h/a/d", false, true, "").  // should match /a/d and use https
+		WithTest("http://h/a/d", false, true, ""). // should match /a/d and use https
 		WithTest("http://h/a/e", false, false, ""). // should match /a, not /a/e
 		Test(t)
 
