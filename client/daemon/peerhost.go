/*
 *     Copyright 2020 The Dragonfly Authors
 *
 * Licensed under the Apache License, Version 2.0 (the "License");
 * you may not use this file except in compliance with the License.
 * You may obtain a copy of the License at
 *
 *      http://www.apache.org/licenses/LICENSE-2.0
 *
 * Unless required by applicable law or agreed to in writing, software
 * distributed under the License is distributed on an "AS IS" BASIS,
 * WITHOUT WARRANTIES OR CONDITIONS OF ANY KIND, either express or implied.
 * See the License for the specific language governing permissions and
 * limitations under the License.
 */

package daemon

import (
	"context"
	"crypto/tls"
	"crypto/x509"
	"fmt"
	"io/ioutil"
	"net"
	"net/http"
	"os"
	"sync"
	"time"

	"github.com/pkg/errors"
	"golang.org/x/sync/errgroup"
	"golang.org/x/time/rate"
	"google.golang.org/grpc"
	"google.golang.org/grpc/credentials"

	"d7y.io/dragonfly/v2/client/clientutil"
	"d7y.io/dragonfly/v2/client/config"
	"d7y.io/dragonfly/v2/client/daemon/gc"
	"d7y.io/dragonfly/v2/client/daemon/peer"
	"d7y.io/dragonfly/v2/client/daemon/proxy"
	"d7y.io/dragonfly/v2/client/daemon/service"
	"d7y.io/dragonfly/v2/client/daemon/storage"
	"d7y.io/dragonfly/v2/client/daemon/upload"
	"d7y.io/dragonfly/v2/pkg/basic/dfnet"
	logger "d7y.io/dragonfly/v2/pkg/dflog"
	"d7y.io/dragonfly/v2/pkg/rpc"
	"d7y.io/dragonfly/v2/pkg/rpc/scheduler"
	schedulerclient "d7y.io/dragonfly/v2/pkg/rpc/scheduler/client"
)

type PeerHost interface {
	Serve() error
	Stop()
}

type peerHost struct {
	once *sync.Once
	done chan bool

	schedPeerHost *scheduler.PeerHost

	Option config.PeerHostOption

	ServiceManager service.Manager
	UploadManager  upload.Manager
	ProxyManager   proxy.Manager
	StorageManager storage.Manager
	GCManager      gc.Manager

	PeerTaskManager peer.PeerTaskManager
	PieceManager    peer.PieceManager
}

func NewPeerHost(host *scheduler.PeerHost, opt config.PeerHostOption) (PeerHost, error) {
	sched, err := schedulerclient.GetClientByAddr(opt.Scheduler.NetAddrs)
	if err != nil {
		return nil, err
	}

	// Storage.Option.DataPath is same with PeerHost DataDir
	opt.Storage.Option.DataPath = opt.DataDir
<<<<<<< HEAD
	storageManager, err := storage.NewStorageManager(opt.Storage.StoreStrategy, &opt.Storage.Option /* gc callback */, func(request storage.CommonTaskRequest) {
		state, err := sched.LeaveTask(context.Background(), &scheduler.PeerTarget{
			TaskId: request.TaskID,
			PeerId: request.PeerID,
=======
	storageManager, err := storage.NewStorageManager(opt.Storage.StoreStrategy, &opt.Storage.Option,
		/* gc callback */
		func(request storage.CommonTaskRequest) {
			state, err := sched.LeaveTask(context.Background(), &scheduler.PeerTarget{
				TaskId: request.TaskID,
				PeerId: request.PeerID,
			})
			logger.Infof("leave task %s/%s state: %#v, error: %v", request.TaskID, request.PeerID, state, err)
>>>>>>> e0f4dc48
		})
	if err != nil {
		return nil, err
	}

	pieceManager, err := peer.NewPieceManager(storageManager, peer.WithLimiter(rate.NewLimiter(opt.Download.RateLimit.Limit, int(opt.Download.RateLimit.Limit))))
	if err != nil {
		return nil, err
	}
	peerTaskManager, err := peer.NewPeerTaskManager(host, pieceManager, storageManager, sched, opt.Scheduler)
	if err != nil {
		return nil, err
	}

	// TODO(jim): more server options
	var downloadServerOption []grpc.ServerOption
	if !opt.Download.DownloadGRPC.Security.Insecure {
		tlsCredentials, err := loadGPRCTLSCredentials(opt.Download.DownloadGRPC.Security)
		if err != nil {
			return nil, err
		}
		downloadServerOption = append(downloadServerOption, grpc.Creds(tlsCredentials))
	}
	var peerServerOption []grpc.ServerOption
	if !opt.Download.PeerGRPC.Security.Insecure {
		tlsCredentials, err := loadGPRCTLSCredentials(opt.Download.PeerGRPC.Security)
		if err != nil {
			return nil, err
		}
		peerServerOption = append(peerServerOption, grpc.Creds(tlsCredentials))
	}
	serviceManager, err := service.NewManager(host, peerTaskManager, storageManager, downloadServerOption, peerServerOption)
	if err != nil {
		return nil, err
	}

	var proxyManager proxy.Manager
	proxyManager, err = proxy.NewProxyManager(host, peerTaskManager, opt.Proxy)
	if err != nil {
		return nil, err
	}

	uploadManager, err := upload.NewUploadManager(storageManager,
		upload.WithLimiter(rate.NewLimiter(opt.Upload.RateLimit.Limit, int(opt.Upload.RateLimit.Limit))))
	if err != nil {
		return nil, err
	}

	return &peerHost{
		once:          &sync.Once{},
		done:          make(chan bool),
		schedPeerHost: host,
		Option:        opt,

		ServiceManager:  serviceManager,
		PeerTaskManager: peerTaskManager,
		PieceManager:    pieceManager,
		ProxyManager:    proxyManager,
		UploadManager:   uploadManager,
		StorageManager:  storageManager,
		GCManager:       gc.NewManager(opt.GCInterval.Duration),
	}, nil
}

func loadGPRCTLSCredentials(opt config.SecurityOption) (credentials.TransportCredentials, error) {
	// Load certificate of the CA who signed client's certificate
	pemClientCA, err := ioutil.ReadFile(opt.CACert)
	if err != nil {
		return nil, err
	}

	certPool := x509.NewCertPool()
	if !certPool.AppendCertsFromPEM(pemClientCA) {
		return nil, fmt.Errorf("failed to add client CA's certificate")
	}

	// Load server's certificate and private key
	serverCert, err := tls.LoadX509KeyPair(opt.Cert, opt.Key)
	if err != nil {
		return nil, err
	}

	// Create the credentials and return it
	if opt.TLSConfig == nil {
		opt.TLSConfig = &tls.Config{
			Certificates: []tls.Certificate{serverCert},
			ClientAuth:   tls.RequireAndVerifyClientCert,
			ClientCAs:    certPool,
		}
	} else {
		opt.TLSConfig.Certificates = []tls.Certificate{serverCert}
		opt.TLSConfig.ClientAuth = tls.RequireAndVerifyClientCert
		opt.TLSConfig.ClientCAs = certPool
	}

	return credentials.NewTLS(opt.TLSConfig), nil
}

func (ph *peerHost) prepareTCPListener(opt config.ListenOption, withTLS bool) (net.Listener, int, error) {
	var (
		ln   net.Listener
		port int
		err  error
	)
	if opt.TCPListen != nil {
		ln, port, err = rpc.ListenWithPortRange(opt.TCPListen.Listen, opt.TCPListen.PortRange.Start, opt.TCPListen.PortRange.End)
	}
	if err != nil {
		return nil, -1, err
	}
	// when use grpc, tls config is in server option
	if !withTLS || opt.Security.Insecure {
		return ln, port, err
	}

	if opt.Security.Cert == "" || opt.Security.Key == "" {
		return nil, -1, errors.New("empty cert or key for tls")
	}

	// Create the TLS ClientConfig with the CA pool and enable Client certificate validation
	if opt.Security.TLSConfig == nil {
		opt.Security.TLSConfig = &tls.Config{}
	}
	tlsConfig := opt.Security.TLSConfig
	if opt.Security.CACert != "" {
		caCert, err := ioutil.ReadFile(opt.Security.CACert)
		if err != nil {
			return nil, -1, err
		}
		caCertPool := x509.NewCertPool()
		caCertPool.AppendCertsFromPEM(caCert)
		tlsConfig.ClientCAs = caCertPool
		tlsConfig.ClientAuth = tls.RequireAndVerifyClientCert
	}
	tlsConfig.Certificates = make([]tls.Certificate, 1)
	tlsConfig.Certificates[0], err = tls.LoadX509KeyPair(opt.Security.Cert, opt.Security.Key)
	if err != nil {
		return nil, -1, err
	}

	return tls.NewListener(ln, tlsConfig), port, nil
}

func (ph *peerHost) Serve() error {
	ph.GCManager.Start()

	// prepare download service listen
	if ph.Option.Download.DownloadGRPC.UnixListen == nil {
		return errors.New("download grpc unix listen option is empty")
	}
	_ = os.Remove(ph.Option.Download.DownloadGRPC.UnixListen.Socket)
	downloadListener, err := rpc.Listen(dfnet.NetAddr{
		Type: dfnet.UNIX,
		Addr: ph.Option.Download.DownloadGRPC.UnixListen.Socket,
	})
	if err != nil {
		logger.Errorf("failed to listen for download grpc service: %v", err)
		return err
	}

	// prepare peer service listen
	if ph.Option.Download.PeerGRPC.TCPListen == nil {
		return errors.New("peer grpc tcp listen option is empty")
	}
	peerListener, peerPort, err := ph.prepareTCPListener(ph.Option.Download.PeerGRPC, false)
	if err != nil {
		logger.Errorf("failed to listen for peer grpc service: %v", err)
		return err
	}
	ph.schedPeerHost.RpcPort = int32(peerPort)

	// prepare upload service listen
	if ph.Option.Upload.TCPListen == nil {
		return errors.New("upload tcp listen option is empty")
	}
	uploadListener, uploadPort, err := ph.prepareTCPListener(ph.Option.Upload.ListenOption, true)
	if err != nil {
		logger.Errorf("failed to listen for upload service: %v", err)
		return err
	}
	ph.schedPeerHost.DownPort = int32(uploadPort)

	g := errgroup.Group{}
	// serve download grpc service
	g.Go(func() error {
		defer downloadListener.Close()
		logger.Infof("serve download grpc at unix://%s", ph.Option.Download.DownloadGRPC.UnixListen.Socket)
		if err := ph.ServiceManager.ServeDownload(downloadListener); err != nil {
			logger.Errorf("failed to serve for download grpc service: %v", err)
			return err
		}
		return nil
	})

	// serve peer grpc service
	g.Go(func() error {
		defer peerListener.Close()
		logger.Infof("serve peer grpc at %s://%s", peerListener.Addr().Network(), peerListener.Addr().String())
		if err := ph.ServiceManager.ServePeer(peerListener); err != nil {
			logger.Errorf("failed to serve for peer grpc service: %v", err)
			return err
		}
		return nil
	})

	if ph.ProxyManager.IsEnabled() {
		// prepare proxy service listen
		if ph.Option.Proxy.TCPListen == nil {
			return errors.New("proxy tcp listen option is empty")
		}
		proxyListener, proxyPort, err := ph.prepareTCPListener(ph.Option.Proxy.ListenOption, true)
		if err != nil {
			logger.Errorf("failed to listen for proxy service: %v", err)
			return err
		}
		// serve proxy service
		g.Go(func() error {
			defer proxyListener.Close()
			logger.Infof("serve proxy at tcp://%s:%d", ph.Option.Proxy.TCPListen.Listen, proxyPort)
			if err = ph.ProxyManager.Serve(proxyListener); err != nil && err != http.ErrServerClosed {
				logger.Errorf("failed to serve for proxy service: %v", err)
				return err
			} else if err == http.ErrServerClosed {
				logger.Infof("proxy service closed")
			}
			return nil
		})
	}

	// serve upload service
	g.Go(func() error {
		defer uploadListener.Close()
		logger.Infof("serve upload service at %s://%s", uploadListener.Addr().Network(), uploadListener.Addr().String())
		if err := ph.UploadManager.Serve(uploadListener); err != nil && err != http.ErrServerClosed {
			logger.Errorf("failed to serve for upload service: %v", err)
			return err
		} else if err == http.ErrServerClosed {
			logger.Infof("upload service closed")
		}
		return nil
	})

	if ph.Option.AliveTime.Duration > 0 {
		g.Go(func() error {
			select {
			case <-time.After(ph.Option.AliveTime.Duration):
				var keepalives = []clientutil.KeepAlive{
					ph.StorageManager,
					ph.ServiceManager,
				}
				var keep bool
				for _, keepalive := range keepalives {
					if keepalive.Alive(ph.Option.AliveTime.Duration) {
						keep = true
					}
				}
				if !keep {
					ph.Stop()
					logger.Infof("alive time reached, stop daemon")
				}
			case <-ph.done:
				logger.Infof("peer host done, stop watch alive time")
			}
			return nil
		})
	}

	werr := g.Wait()
	ph.Stop()
	return werr
}

func (ph *peerHost) Stop() {
	ph.once.Do(func() {
		close(ph.done)
		ph.GCManager.Stop()
		ph.ServiceManager.Stop()
		ph.UploadManager.Stop()

		if ph.ProxyManager.IsEnabled() {
			ph.ProxyManager.Stop()
		}

		if !ph.Option.KeepStorage {
			logger.Infof("keep storage disabled")
			ph.StorageManager.Clean()
		}
	})
}<|MERGE_RESOLUTION|>--- conflicted
+++ resolved
@@ -73,19 +73,13 @@
 }
 
 func NewPeerHost(host *scheduler.PeerHost, opt config.PeerHostOption) (PeerHost, error) {
-	sched, err := schedulerclient.GetClientByAddr(opt.Scheduler.NetAddrs)
+	sched, err := schedulerclient.GetClientByAddr(opt.Schedulers)
 	if err != nil {
 		return nil, err
 	}
 
 	// Storage.Option.DataPath is same with PeerHost DataDir
 	opt.Storage.Option.DataPath = opt.DataDir
-<<<<<<< HEAD
-	storageManager, err := storage.NewStorageManager(opt.Storage.StoreStrategy, &opt.Storage.Option /* gc callback */, func(request storage.CommonTaskRequest) {
-		state, err := sched.LeaveTask(context.Background(), &scheduler.PeerTarget{
-			TaskId: request.TaskID,
-			PeerId: request.PeerID,
-=======
 	storageManager, err := storage.NewStorageManager(opt.Storage.StoreStrategy, &opt.Storage.Option,
 		/* gc callback */
 		func(request storage.CommonTaskRequest) {
@@ -94,7 +88,6 @@
 				PeerId: request.PeerID,
 			})
 			logger.Infof("leave task %s/%s state: %#v, error: %v", request.TaskID, request.PeerID, state, err)
->>>>>>> e0f4dc48
 		})
 	if err != nil {
 		return nil, err
@@ -104,7 +97,7 @@
 	if err != nil {
 		return nil, err
 	}
-	peerTaskManager, err := peer.NewPeerTaskManager(host, pieceManager, storageManager, sched, opt.Scheduler)
+	peerTaskManager, err := peer.NewPeerTaskManager(host, pieceManager, storageManager, sched, opt.ScheduleTimeout.Duration)
 	if err != nil {
 		return nil, err
 	}
