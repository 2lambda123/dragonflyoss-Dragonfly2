--- conflicted
+++ resolved
@@ -163,16 +163,6 @@
 		return
 	}
 
-<<<<<<< HEAD
-	totalCount, err := h.service.SchedulerTotalCount(ctx.Request.Context(), query)
-	if err != nil {
-		ctx.Error(err) // nolint: errcheck
-		return
-	}
-
-	h.setPaginationLinkHeader(ctx, query.Page, query.PerPage, int(totalCount))
-=======
 	h.setPaginationLinkHeader(ctx, query.Page, query.PerPage, int(count))
->>>>>>> d407acc1
 	ctx.JSON(http.StatusOK, schedulers)
 }