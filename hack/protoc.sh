#!/bin/bash

SRC="$(cd "$(dirname "$0")/.." && pwd)"

echo "work dir:$SRC"
if protoc -I="$SRC" \
  -I $GOPATH/pkg/mod/github.com/envoyproxy/protoc-gen-validate@v0.6.1 \
  --go_out "$SRC" --go_opt paths=source_relative \
  --go-grpc_out "$SRC" --go-grpc_opt paths=source_relative \
<<<<<<< HEAD
  --validate_out "lang=go,paths=source_relative:$SRC" \
  "$SRC"/internal/rpc/base/*.proto \
  "$SRC"/internal/rpc/cdnsystem/*.proto \
  "$SRC"/internal/rpc/dfdaemon/*.proto \
  "$SRC"/internal/rpc/scheduler/*.proto \
  "$SRC"/internal/rpc/manager/*.proto; then
=======
  "$SRC"/pkg/rpc/base/*.proto \
  "$SRC"/pkg/rpc/cdnsystem/*.proto \
  "$SRC"/pkg/rpc/dfdaemon/*.proto \
  "$SRC"/pkg/rpc/scheduler/*.proto \
  "$SRC"/pkg/rpc/manager/*.proto; then
>>>>>>> 837664cc
  echo "generate grpc code success"
  if cd "$SRC" && go mod tidy; then
    echo "go mod tidy success"
  else
    echo "go mod tidy fail"
  fi
else
  echo "generate grpc code fail"
fi<|MERGE_RESOLUTION|>--- conflicted
+++ resolved
@@ -7,20 +7,12 @@
   -I $GOPATH/pkg/mod/github.com/envoyproxy/protoc-gen-validate@v0.6.1 \
   --go_out "$SRC" --go_opt paths=source_relative \
   --go-grpc_out "$SRC" --go-grpc_opt paths=source_relative \
-<<<<<<< HEAD
   --validate_out "lang=go,paths=source_relative:$SRC" \
-  "$SRC"/internal/rpc/base/*.proto \
-  "$SRC"/internal/rpc/cdnsystem/*.proto \
-  "$SRC"/internal/rpc/dfdaemon/*.proto \
-  "$SRC"/internal/rpc/scheduler/*.proto \
-  "$SRC"/internal/rpc/manager/*.proto; then
-=======
   "$SRC"/pkg/rpc/base/*.proto \
   "$SRC"/pkg/rpc/cdnsystem/*.proto \
   "$SRC"/pkg/rpc/dfdaemon/*.proto \
   "$SRC"/pkg/rpc/scheduler/*.proto \
   "$SRC"/pkg/rpc/manager/*.proto; then
->>>>>>> 837664cc
   echo "generate grpc code success"
   if cd "$SRC" && go mod tidy; then
     echo "go mod tidy success"
