--- conflicted
+++ resolved
@@ -41,11 +41,8 @@
 	nextNum int
 	// stream for one client
 	stream scheduler.Scheduler_ReportPieceResultClient
-<<<<<<< HEAD
-=======
 
 	lastPieceResult *scheduler.PieceResult
->>>>>>> 4758e739
 
 	rpc.RetryMeta
 }
@@ -181,11 +178,7 @@
 		timeCtx, _ := context.WithTimeout(context.Background(), time.Duration(10)*time.Second)
 		rr, err := pts.client.RegisterPeerTask(timeCtx, pts.ptr)
 
-<<<<<<< HEAD
-		if err == nil && pp.State.Success {
-=======
 		if err == nil && rr.State.Success {
->>>>>>> 4758e739
 			return pts.client.ReportPieceResult(pts.ctx, pts.opts...)
 		} else {
 			if err == nil {
