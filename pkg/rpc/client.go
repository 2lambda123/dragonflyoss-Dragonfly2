--- conflicted
+++ resolved
@@ -18,25 +18,15 @@
 
 import (
 	"context"
-<<<<<<< HEAD
-	"errors"
 	"d7y.io/dragonfly/v2/pkg/basic/dfnet"
 	"d7y.io/dragonfly/v2/pkg/dfcodes"
 	"d7y.io/dragonfly/v2/pkg/dferrors"
 	logger "d7y.io/dragonfly/v2/pkg/dflog"
 	"d7y.io/dragonfly/v2/pkg/rpc/base"
+	"d7y.io/dragonfly/v2/pkg/struct/syncmap"
+	"d7y.io/dragonfly/v2/pkg/util/lockerutils"
 	"d7y.io/dragonfly/v2/pkg/util/maths"
-=======
-	"github.com/dragonflyoss/Dragonfly2/pkg/basic/dfnet"
-	"github.com/dragonflyoss/Dragonfly2/pkg/dfcodes"
-	"github.com/dragonflyoss/Dragonfly2/pkg/dferrors"
-	logger "github.com/dragonflyoss/Dragonfly2/pkg/dflog"
-	"github.com/dragonflyoss/Dragonfly2/pkg/rpc/base"
-	"github.com/dragonflyoss/Dragonfly2/pkg/struct/syncmap"
-	"github.com/dragonflyoss/Dragonfly2/pkg/util/lockerutils"
-	"github.com/dragonflyoss/Dragonfly2/pkg/util/maths"
 	"github.com/serialx/hashring"
->>>>>>> 5286beed
 	"google.golang.org/grpc"
 	"google.golang.org/grpc/keepalive"
 	"google.golang.org/grpc/status"
@@ -134,58 +124,6 @@
 	grpc.WithUnaryInterceptor(unaryClientInterceptor),
 }
 
-<<<<<<< HEAD
-func BuildClient(client interface{}, init InitClientFunc, addrs []dfnet.NetAddr, opts []grpc.DialOption) (interface{}, error) {
-	if len(addrs) == 0 {
-		return nil, errors.New("addresses are empty")
-	}
-
-	conn := &Connection{
-		NetAddrs: addrs,
-		Ref:      client,
-		init:     init,
-		opts:     opts,
-	}
-
-	return ExecuteWithRetry(func() (interface{}, error) {
-		conn.nextNum = 0
-
-		if err := conn.connect(); err != nil {
-			return nil, err
-		}
-
-		return client, nil
-	}, 0.5, 3.0, 3, nil)
-}
-
-func (c *Connection) connect() error {
-	if c.nextNum >= len(c.NetAddrs) {
-		return errors.New("no address available")
-	}
-
-	if c.Ref == nil {
-		return errors.New("client has already been closed")
-	}
-
-	var cc *grpc.ClientConn
-	var err error
-	var ok bool
-	opts := append(clientOpts, c.opts...)
-
-	for !ok && c.nextNum < len(c.NetAddrs) {
-		ok = func() bool {
-			ctx, cancel := context.WithTimeout(context.Background(), 10*time.Second)
-			defer cancel()
-			cc, err = grpc.DialContext(ctx, c.NetAddrs[c.nextNum].GetEndpoint(), opts...)
-
-			c.nextNum++
-
-			if err == nil {
-				c.Conn = cc
-				c.curTarget = c.NetAddrs[c.nextNum-1].Addr
-				c.init(c)
-				return true
-=======
 func (conn *Connection) StartGC(ctx context.Context) {
 	logger.GrpcLogger.Debugf("start the gc connections job")
 	// execute the GC by fixed delay
@@ -203,7 +141,6 @@
 			if err != nil {
 				logger.GrpcLogger.Errorf("gc connections: failed to get access time node(%s): %v", node, err)
 				continue
->>>>>>> 5286beed
 			}
 			if time.Since(atime) < conn.connExpireTime {
 				continue
