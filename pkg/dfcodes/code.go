/*
 *     Copyright 2020 The Dragonfly Authors
 *
 * Licensed under the Apache License, Version 2.0 (the "License");
 * you may not use this file except in compliance with the License.
 * You may obtain a copy of the License at
 *
 *      http://www.apache.org/licenses/LICENSE-2.0
 *
 * Unless required by applicable law or agreed to in writing, software
 * distributed under the License is distributed on an "AS IS" BASIS,
 * WITHOUT WARRANTIES OR CONDITIONS OF ANY KIND, either express or implied.
 * See the License for the specific language governing permissions and
 * limitations under the License.
 */

package dfcodes

import "d7y.io/dragonfly/v2/pkg/rpc/base"

// rpc response code
const (
	// no problem 200-299
	Success base.Code = 200

	ErrInvalidValue
	// client processing error 400-499
	BadRequest base.Code = 400

	// scheduler processing error 5000-5999
	SchedulerError        base.Code = 5000
	PeerTaskNotRegistered base.Code = 5001
	// client can be migrated to another scheduler
	ResourceLacked base.Code = 5002
	// client should try to download from source
	BackSource base.Code = 5003

<<<<<<< HEAD
	// cdnSystem processing error 6000-6999
	CdnError base.Code = 6000
=======
	// cdnsystem processing error 6000-6999
	CdnError            base.Code = 6000
>>>>>>> ec5116ac
	CdnTaskRegistryFail base.Code = 6001
	CdnTaskNotFound     base.Code = 6404

	// manager processing error 7000-7999
	ManagerError base.Code = 7000

	// shared error 1000-1099
	UnknownError    base.Code = 1000
	InvalidArgument base.Code = 1001
	RequestTimeOut  base.Code = 1002
)<|MERGE_RESOLUTION|>--- conflicted
+++ resolved
@@ -35,13 +35,8 @@
 	// client should try to download from source
 	BackSource base.Code = 5003
 
-<<<<<<< HEAD
-	// cdnSystem processing error 6000-6999
-	CdnError base.Code = 6000
-=======
 	// cdnsystem processing error 6000-6999
 	CdnError            base.Code = 6000
->>>>>>> ec5116ac
 	CdnTaskRegistryFail base.Code = 6001
 	CdnTaskNotFound     base.Code = 6404
 
