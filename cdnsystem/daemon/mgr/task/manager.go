--- conflicted
+++ resolved
@@ -18,8 +18,6 @@
 
 import (
 	"context"
-	"time"
-
 	"d7y.io/dragonfly/v2/cdnsystem/cdnerrors"
 	"d7y.io/dragonfly/v2/cdnsystem/config"
 	"d7y.io/dragonfly/v2/cdnsystem/daemon/mgr"
@@ -32,12 +30,8 @@
 	"d7y.io/dragonfly/v2/pkg/util/stringutils"
 	"fmt"
 	"github.com/pkg/errors"
-<<<<<<< HEAD
-=======
-	"github.com/prometheus/client_golang/prometheus"
 	"sync"
 	"time"
->>>>>>> 8a6e9e2a
 )
 
 func init() {
@@ -47,36 +41,6 @@
 	var _ gc.Executor = manager
 }
 
-<<<<<<< HEAD
-=======
-type metrics struct {
-	tasks                  *prometheus.GaugeVec
-	tasksRegisterCount     *prometheus.CounterVec
-	tasksRegisterFailCount *prometheus.CounterVec
-	triggerCdnCount        *prometheus.CounterVec
-	triggerCdnFailCount    *prometheus.CounterVec
-}
-
-func newMetrics(register prometheus.Registerer) *metrics {
-	return &metrics{
-		tasks: metricsutils.NewGauge(config.SubsystemCdnSystem, "tasks",
-			"Current status of cdn tasks", []string{"taskStatus"}, register),
-
-		tasksRegisterCount: metricsutils.NewCounter(config.SubsystemCdnSystem, "seed_tasks_register_total",
-			"Total times of registering tasks", []string{}, register),
-
-		tasksRegisterFailCount: metricsutils.NewCounter(config.SubsystemCdnSystem, "seed_tasks_register_failed_total",
-			"Total failure times of registering tasks", []string{}, register),
-
-		triggerCdnCount: metricsutils.NewCounter(config.SubsystemCdnSystem, "cdn_trigger_total",
-			"Total times of triggering cdn", []string{}, register),
-
-		triggerCdnFailCount: metricsutils.NewCounter(config.SubsystemCdnSystem, "cdn_trigger_failed_total",
-			"Total failure times of triggering cdn", []string{}, register),
-	}
-}
-
->>>>>>> 8a6e9e2a
 // Manager is an implementation of the interface of TaskMgr.
 type Manager struct {
 	cfg                     *config.Config
@@ -89,14 +53,9 @@
 }
 
 // NewManager returns a new Manager Object.
-<<<<<<< HEAD
-func NewManager(cfg *config.Config, cdnMgr mgr.CDNMgr, resourceClient source.ResourceClient) (*Manager, error) {
-	return &Manager{
-=======
 func NewManager(cfg *config.Config, cdnMgr mgr.CDNMgr, progressMgr mgr.SeedProgressMgr,
-	resourceClient source.ResourceClient, register prometheus.Registerer) (*Manager, error) {
+	resourceClient source.ResourceClient) (*Manager, error) {
 	taskMgr := &Manager{
->>>>>>> 8a6e9e2a
 		cfg:                     cfg,
 		taskStore:               syncmap.NewSyncMap(),
 		accessTimeMap:           syncmap.NewSyncMap(),
@@ -115,16 +74,6 @@
 
 func (tm *Manager) Register(ctx context.Context, req *types.TaskRegisterRequest) (pieceChan <-chan *types.SeedPiece,
 	err error) {
-	tm.metrics.tasksRegisterCount.WithLabelValues().Inc()
-	pieceChan, err = tm.doRegister(ctx, req)
-	if err != nil {
-		tm.metrics.tasksRegisterFailCount.WithLabelValues().Inc()
-	}
-	return
-}
-
-func (tm *Manager) doRegister(ctx context.Context, req *types.TaskRegisterRequest) (pieceChan <-chan *types.
-SeedPiece, err error) {
 	task, err := tm.addOrUpdateTask(ctx, req)
 	if err != nil {
 		logger.WithTaskID(req.TaskId).Infof("failed to add or update task with req %+v: %v", req, err)
@@ -134,11 +83,7 @@
 	if err := tm.accessTimeMap.Add(task.TaskId, time.Now()); err != nil {
 		logger.WithTaskID(task.TaskId).Warnf("failed to update accessTime: %v", err)
 	}
-<<<<<<< HEAD
-	logger.WithTaskID(task.TaskID).Debugf("success to get task info: %+v", task)
-=======
 	logger.WithTaskID(task.TaskId).Debugf("success to get task info: %+v", task)
->>>>>>> 8a6e9e2a
 
 	// trigger CDN
 	if err := tm.triggerCdnSyncAction(ctx, task); err != nil {
@@ -167,17 +112,9 @@
 	}
 	// triggerCDN goroutine
 	go func() {
-<<<<<<< HEAD
 		updateTaskInfo, err := tm.cdnMgr.TriggerCDN(ctx, task)
 		if err != nil {
-			logger.WithTaskID(task.TaskID).Errorf("trigger cdn get error: %v", err)
-=======
-		tm.metrics.triggerCdnCount.WithLabelValues().Inc()
-		updateTaskInfo, err := tm.cdnMgr.TriggerCDN(ctx, task)
-		if err != nil {
-			tm.metrics.triggerCdnFailCount.WithLabelValues().Inc()
 			logger.WithTaskID(task.TaskId).Errorf("trigger cdn get error: %v", err)
->>>>>>> 8a6e9e2a
 		}
 		go tm.progressMgr.PublishTask(ctx, task.TaskId, updateTaskInfo)
 		updatedTask, err = tm.updateTask(task.TaskId, updateTaskInfo)
