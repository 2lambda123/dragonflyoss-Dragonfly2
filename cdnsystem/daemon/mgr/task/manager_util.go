/*
 *     Copyright 2020 The Dragonfly Authors
 *
 * Licensed under the Apache License, Version 2.0 (the "License");
 * you may not use this file except in compliance with the License.
 * You may obtain a copy of the License at
 *
 *      http://www.apache.org/licenses/LICENSE-2.0
 *
 * Unless required by applicable law or agreed to in writing, software
 * distributed under the License is distributed on an "AS IS" BASIS,
 * WITHOUT WARRANTIES OR CONDITIONS OF ANY KIND, either express or implied.
 * See the License for the specific language governing permissions and
 * limitations under the License.
 */

package task

import (
	"context"
	"d7y.io/dragonfly/v2/cdnsystem/cdnerrors"
	"d7y.io/dragonfly/v2/cdnsystem/config"
	"d7y.io/dragonfly/v2/cdnsystem/types"
	"d7y.io/dragonfly/v2/cdnsystem/util"
	"d7y.io/dragonfly/v2/pkg/dferrors"
	logger "d7y.io/dragonfly/v2/pkg/dflog"
	"d7y.io/dragonfly/v2/pkg/util/netutils"
	"d7y.io/dragonfly/v2/pkg/util/stringutils"
	"time"

	"github.com/pkg/errors"
)

// addOrUpdateTask add a new task or update exist task
func (tm *Manager) addOrUpdateTask(ctx context.Context, request *types.TaskRegisterRequest) (*types.SeedTask, error) {
	taskURL := request.URL
	if request.Filter != nil {
		taskURL = netutils.FilterURLParam(request.URL, request.Filter)
	}
	taskId := request.TaskID
	util.GetLock(taskId, false)
	defer util.ReleaseLock(taskId, false)
	if key, err := tm.taskURLUnReachableStore.Get(taskId); err == nil {
		if unReachableStartTime, ok := key.(time.Time); ok &&
			time.Since(unReachableStartTime) < tm.cfg.FailAccessInterval {
			return nil, errors.Wrapf(cdnerrors.ErrURLNotReachable,
				"task hit unReachable cache and interval less than %d, url: %s", tm.cfg.FailAccessInterval, request.URL)
		}
		tm.taskURLUnReachableStore.Delete(taskId)
	}
	var task *types.SeedTask
	newTask := &types.SeedTask{
		TaskID:     taskId,
		Headers:    request.Headers,
		RequestMd5: request.Md5,
		Url:        request.URL,
		TaskUrl:    taskURL,
		CdnStatus:  types.TaskInfoCdnStatusWAITING,
	}
	// using the existing task if it already exists corresponding to taskID
	if v, err := tm.taskStore.Get(taskId); err == nil {
		existTask := v.(*types.SeedTask)
		if !isSameTask(existTask, newTask) {
			return nil, errors.Wrapf(cdnerrors.ErrTaskIDDuplicate, "newTask:%+v, existTask:%+v", newTask, existTask)
		}
		task = existTask
	} else {
		task = newTask
	}

	if task.SourceFileLength > 0 {
		return task, nil
	}

	// get sourceContentLength with req.Headers
	sourceFileLength, err := tm.resourceClient.GetContentLength(task.Url, request.Headers)
	if err != nil {
		logger.WithTaskID(task.TaskID).Errorf("failed to get url (%s) content length from http client:%v", task.Url, err)

		if cdnerrors.IsURLNotReachable(err) {
			tm.taskURLUnReachableStore.Add(taskId, time.Now())
			return nil, err
		}
		if cdnerrors.IsAuthenticationRequired(err) {
			// todo 增加授权失败容器，后续需要授权的地方需要先校验是否通过再对源发起请求
			return nil, err
		}
	}
	// if not support file length header request ,return -1
	task.SourceFileLength = sourceFileLength
	logger.WithTaskID(taskId).Infof("get file content length: %d", sourceFileLength)

	// if success to get the information successfully with the req.Headers then update the task.Headers to req.Headers.
	if request.Headers != nil {
		task.Headers = request.Headers
	}

	// calculate piece size and update the PieceSize and PieceTotal
	if task.PieceSize <= 0 {
		pieceSize := computePieceSize(task.SourceFileLength)
		task.PieceSize = pieceSize
	}
	tm.taskStore.Add(task.TaskID, task)
	tm.metrics.tasks.WithLabelValues(task.CdnStatus).Inc()
	return task, nil
}

// updateTask
func (tm *Manager) updateTask(taskID string, updateTaskInfo *types.SeedTask) (*types.SeedTask, error) {
	if stringutils.IsBlank(taskID) {
		return nil, errors.Wrap(dferrors.ErrEmptyValue, "taskID")
	}

	if updateTaskInfo == nil {
		return nil, errors.Wrap(dferrors.ErrEmptyValue, "Update TaskInfo")
	}
	// the expected new CDNStatus is not nil
	if stringutils.IsBlank(updateTaskInfo.CdnStatus) {
		return nil, errors.Wrapf(dferrors.ErrEmptyValue, "CDNStatus of TaskInfo: %+v", updateTaskInfo)
	}
	util.GetLock(taskID, false)
	util.ReleaseLock(taskID, false)
	// get origin task
	task, err := tm.getTask(taskID)
	if err != nil {
		return nil, err
	}

	if !isSuccessCDN(updateTaskInfo.CdnStatus) {
		// when the origin CDNStatus equals success, do not update it to unsuccessful
		if isSuccessCDN(task.CdnStatus) {
			return task, nil
		}

		// only update the task CdnStatus when the new task CDNStatus and
		// the origin CDNStatus both not equals success
		tm.metrics.tasks.WithLabelValues(task.CdnStatus).Dec()
		tm.metrics.tasks.WithLabelValues(updateTaskInfo.CdnStatus).Inc()
		task.CdnStatus = updateTaskInfo.CdnStatus
		return task, nil
	}

	// only update the task info when the new CDNStatus equals success
	// and the origin CDNStatus not equals success.
	if updateTaskInfo.CdnFileLength != 0 {
		task.CdnFileLength = updateTaskInfo.CdnFileLength
	}

	if !stringutils.IsBlank(updateTaskInfo.SourceRealMd5) {
		task.SourceRealMd5 = updateTaskInfo.SourceRealMd5
	}

	if !stringutils.IsBlank(updateTaskInfo.PieceMd5Sign) {
		task.PieceMd5Sign = updateTaskInfo.PieceMd5Sign
	}
 	var pieceTotal int32
	if updateTaskInfo.SourceFileLength > 0 {
		pieceTotal = int32((updateTaskInfo.SourceFileLength + int64(task.PieceSize-1)) / int64(task.PieceSize))
		task.SourceFileLength = updateTaskInfo.SourceFileLength
	}
	if pieceTotal != 0 {
		task.PieceTotal = pieceTotal
	}
	tm.metrics.tasks.WithLabelValues(task.CdnStatus).Dec()
	tm.metrics.tasks.WithLabelValues(updateTaskInfo.CdnStatus).Inc()
	task.CdnStatus = updateTaskInfo.CdnStatus
	return task, nil
}

// isSameTask check whether the two task provided are the same
func isSameTask(task1, task2 *types.SeedTask) bool {
	if task1 == task2 {
		return true
	}
	if task1.TaskUrl != task2.TaskUrl {
		return false
	}

<<<<<<< HEAD
	if !stringutils.IsEmptyStr(task1.RequestMd5) && !stringutils.IsEmptyStr(task2.RequestMd5) {
		if task1.RequestMd5 != task2.RequestMd5 {
=======
	if !stringutils.IsBlank(existTask.RequestMd5) && !stringutils.IsBlank(newTask.RequestMd5) {
		if existTask.RequestMd5 != newTask.RequestMd5 {
>>>>>>> 7e3bf58e
			return false
		}
	}

<<<<<<< HEAD
	if !stringutils.IsEmptyStr(task1.RequestMd5) && !stringutils.IsEmptyStr(task2.SourceRealMd5) {
		return task1.SourceRealMd5 == task2.RequestMd5
=======
	if !stringutils.IsBlank(newTask.RequestMd5) && !stringutils.IsBlank(existTask.SourceRealMd5) {
		return existTask.SourceRealMd5 == newTask.RequestMd5
>>>>>>> 7e3bf58e
	}

	return true
}

// computePieceSize computes the piece size with specified fileLength.
//
// If the fileLength<=0, which means failed to get fileLength
// and then use the DefaultPieceSize.
func computePieceSize(length int64) int32 {
	if length <= 0 || length <= 200*1024*1024 {
		return config.DefaultPieceSize
	}

	gapCount := length / int64(100*1024*1024)
	mpSize := (gapCount-2)*1024*1024 + config.DefaultPieceSize
	if mpSize > config.DefaultPieceSizeLimit {
		return config.DefaultPieceSizeLimit
	}
	return int32(mpSize)
}

// isSuccessCDN determines that whether the CDNStatus is success.
func isSuccessCDN(CDNStatus string) bool {
	return CDNStatus == types.TaskInfoCdnStatusSUCCESS
}

// isFrozen
func isFrozen(CDNStatus string) bool {
	return CDNStatus == types.TaskInfoCdnStatusFAILED ||
		CDNStatus == types.TaskInfoCdnStatusWAITING ||
		CDNStatus == types.TaskInfoCdnStatusSOURCEERROR
}

func isWait(CDNStatus string) bool {
	return CDNStatus == types.TaskInfoCdnStatusWAITING
}

// isErrorCDN
func isErrorCDN(CDNStatus string) bool {
	return CDNStatus == types.TaskInfoCdnStatusFAILED ||
		CDNStatus == types.TaskInfoCdnStatusSOURCEERROR
}<|MERGE_RESOLUTION|>--- conflicted
+++ resolved
@@ -176,24 +176,14 @@
 		return false
 	}
 
-<<<<<<< HEAD
-	if !stringutils.IsEmptyStr(task1.RequestMd5) && !stringutils.IsEmptyStr(task2.RequestMd5) {
+	if !stringutils.IsBlank(task1.RequestMd5) && !stringutils.IsBlank(task2.RequestMd5) {
 		if task1.RequestMd5 != task2.RequestMd5 {
-=======
-	if !stringutils.IsBlank(existTask.RequestMd5) && !stringutils.IsBlank(newTask.RequestMd5) {
-		if existTask.RequestMd5 != newTask.RequestMd5 {
->>>>>>> 7e3bf58e
 			return false
 		}
 	}
 
-<<<<<<< HEAD
-	if !stringutils.IsEmptyStr(task1.RequestMd5) && !stringutils.IsEmptyStr(task2.SourceRealMd5) {
+	if !stringutils.IsBlank(task1.RequestMd5) && !stringutils.IsBlank(task2.SourceRealMd5) {
 		return task1.SourceRealMd5 == task2.RequestMd5
-=======
-	if !stringutils.IsBlank(newTask.RequestMd5) && !stringutils.IsBlank(existTask.SourceRealMd5) {
-		return existTask.SourceRealMd5 == newTask.RequestMd5
->>>>>>> 7e3bf58e
 	}
 
 	return true
