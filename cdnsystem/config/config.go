/*
 *     Copyright 2020 The Dragonfly Authors
 *
 * Licensed under the Apache License, Version 2.0 (the "License");
 * you may not use this file except in compliance with the License.
 * You may obtain a copy of the License at
 *
 *      http://www.apache.org/licenses/LICENSE-2.0
 *
 * Unless required by applicable law or agreed to in writing, software
 * distributed under the License is distributed on an "AS IS" BASIS,
 * WITHOUT WARRANTIES OR CONDITIONS OF ANY KIND, either express or implied.
 * See the License for the specific language governing permissions and
 * limitations under the License.
 */

package config

import (
	"fmt"
	"io/ioutil"
	"time"

	"d7y.io/dragonfly/v2/cmd/dependency/base"
	"d7y.io/dragonfly/v2/pkg/unit"
	"d7y.io/dragonfly/v2/pkg/util/net/iputils"
	"gopkg.in/yaml.v3"
)

// New creates an instant with default values.
func New() *Config {
	return &Config{
		BaseProperties: NewDefaultBaseProperties(),
		Plugins:        NewDefaultPlugins(),
	}
}

// Config contains all configuration of cdn node.
type Config struct {
<<<<<<< HEAD
	base.Options    `yaml:",inline" mapstructure:",squash"`
	*BaseProperties `yaml:"base" mapstructure:"base"`
	Plugins         map[PluginType][]*PluginProperties `yaml:"plugins" mapstructure:"plugins"`
=======
	Console         bool   `yaml:"console"`
	Verbose         bool   `yaml:"verbose"`
	PProfPort       int    `yaml:"pprofPort"`
	ConfigServer    string `yaml:"configServer"`
	*BaseProperties `yaml:"base"`
	Plugins         map[PluginType][]*PluginProperties `yaml:"plugins"`
>>>>>>> dd2ceed6
}

// Load loads config properties from the giving file.
func (c *Config) Load(path string) error {
	content, err := ioutil.ReadFile(path)
	if err != nil {
		return fmt.Errorf("failed to load yaml %s when reading file: %v", path, err)
	}

	if err = yaml.Unmarshal(content, c); err != nil {
		return fmt.Errorf("failed to load yaml %s: %v", path, err)
	}

	return nil
}

func (c *Config) String() string {
	if out, err := yaml.Marshal(c); err == nil {
		return string(out)
	}
	return ""
}

// NewDefaultPlugins creates a Plugins instant with default values.
func NewDefaultPlugins() map[PluginType][]*PluginProperties {
	return map[PluginType][]*PluginProperties{
		StoragePlugin: {
			{
				Name:   "disk",
				Enable: true,
				Config: map[string]interface{}{
					"baseDir": "/tmp/cdnsystem",
					"gcConfig": map[string]interface{}{
						"youngGCThreshold":  "100G",
						"fullGCThreshold":   "5G",
						"cleanRatio":        1,
						"intervalThreshold": "2h",
					},
				},
			}, {
				Name:   "memory",
				Enable: true,
				Config: map[string]interface{}{
					"baseDir": "/tmp/memory/dragonfly",
					"gcConfig": map[string]interface{}{
						"youngGCThreshold":  "100G",
						"fullGCThreshold":   "5G",
						"cleanRatio":        3,
						"intervalThreshold": "2h",
					},
				},
			},
		},
	}
}

// NewDefaultBaseProperties creates an base properties instant with default values.
func NewDefaultBaseProperties() *BaseProperties {
	return &BaseProperties{
		ListenPort:              DefaultListenPort,
		DownloadPort:            DefaultDownloadPort,
		SystemReservedBandwidth: DefaultSystemReservedBandwidth,
		MaxBandwidth:            DefaultMaxBandwidth,
		FailAccessInterval:      DefaultFailAccessInterval,
		GCInitialDelay:          DefaultGCInitialDelay,
		GCMetaInterval:          DefaultGCMetaInterval,
		GCStorageInterval:       DefaultGCStorageInterval,
		TaskExpireTime:          DefaultTaskExpireTime,
		StoragePattern:          DefaultStoragePattern,
		AdvertiseIP:             iputils.HostIp,
	}
}

// BaseProperties contains all basic properties of cdn system.
type BaseProperties struct {
	// ListenPort is the port cdn server listens on.
	// default: 8002
	ListenPort int `yaml:"listenPort" mapstructure:"listenPort"`

	// DownloadPort is the port for download files from cdn.
	// default: 8001
	DownloadPort int `yaml:"downloadPort" mapstructure:"downloadPort"`

	// SystemReservedBandwidth is the network bandwidth reserved for system software.
	// default: 20 MB, in format of G(B)/g/M(B)/m/K(B)/k/B, pure number will also be parsed as Byte.
	SystemReservedBandwidth unit.Bytes `yaml:"systemReservedBandwidth" mapstructure:"systemReservedBandwidth"`

	// MaxBandwidth is the network bandwidth that cdn system can use.
	// default: 200 MB, in format of G(B)/g/M(B)/m/K(B)/k/B, pure number will also be parsed as Byte.
<<<<<<< HEAD
	MaxBandwidth unit.Bytes `yaml:"maxBandwidth" mapstructure:"maxBandwidth"`
=======
	MaxBandwidth unit.Bytes `yaml:"maxBandwidth"`
>>>>>>> dd2ceed6

	// AdvertiseIP is used to set the ip that we advertise to other peer in the p2p-network.
	// By default, the first non-loop address is advertised.
	AdvertiseIP string `yaml:"advertiseIP" mapstructure:"advertiseIP"`

	// FailAccessInterval is the interval time after failed to access the URL.
	// unit: minutes
	// default: 3
	FailAccessInterval time.Duration `yaml:"failAccessInterval" mapstructure:"failAccessInterval"`

	// gc related
	// GCInitialDelay is the delay time from the start to the first GC execution.
	// default: 6s
	GCInitialDelay time.Duration `yaml:"gcInitialDelay" mapstructure:"gcInitialDelay"`

	// GCMetaInterval is the interval time to execute GC meta.
	// default: 2min
	GCMetaInterval time.Duration `yaml:"gcMetaInterval" mapstructure:"gcMetaInterval"`

	// GCStorageInterval is the interval time to execute GC storage.
	// default: 15s
	GCStorageInterval time.Duration `yaml:"gcStorageInterval" mapstructure:"gcStorageInterval"`

	// TaskExpireTime when a task is not accessed within the taskExpireTime,
	// and it will be treated to be expired.
	// default: 3min
	TaskExpireTime time.Duration `yaml:"taskExpireTime" mapstructure:"taskExpireTime"`

<<<<<<< HEAD
	// disk/hybrid/memory
	StoragePattern string `yaml:"storagePattern" mapstructure:"storagePattern"`
=======
	// StoragePattern disk/hybrid/memory
	StoragePattern string `yaml:"storagePattern"`
>>>>>>> dd2ceed6
}<|MERGE_RESOLUTION|>--- conflicted
+++ resolved
@@ -37,18 +37,10 @@
 
 // Config contains all configuration of cdn node.
 type Config struct {
-<<<<<<< HEAD
 	base.Options    `yaml:",inline" mapstructure:",squash"`
 	*BaseProperties `yaml:"base" mapstructure:"base"`
 	Plugins         map[PluginType][]*PluginProperties `yaml:"plugins" mapstructure:"plugins"`
-=======
-	Console         bool   `yaml:"console"`
-	Verbose         bool   `yaml:"verbose"`
-	PProfPort       int    `yaml:"pprofPort"`
-	ConfigServer    string `yaml:"configServer"`
-	*BaseProperties `yaml:"base"`
-	Plugins         map[PluginType][]*PluginProperties `yaml:"plugins"`
->>>>>>> dd2ceed6
+	ConfigServer    string                             `yaml:"configServer" mapstructure:"configServer"`
 }
 
 // Load loads config properties from the giving file.
@@ -138,11 +130,7 @@
 
 	// MaxBandwidth is the network bandwidth that cdn system can use.
 	// default: 200 MB, in format of G(B)/g/M(B)/m/K(B)/k/B, pure number will also be parsed as Byte.
-<<<<<<< HEAD
 	MaxBandwidth unit.Bytes `yaml:"maxBandwidth" mapstructure:"maxBandwidth"`
-=======
-	MaxBandwidth unit.Bytes `yaml:"maxBandwidth"`
->>>>>>> dd2ceed6
 
 	// AdvertiseIP is used to set the ip that we advertise to other peer in the p2p-network.
 	// By default, the first non-loop address is advertised.
@@ -171,11 +159,6 @@
 	// default: 3min
 	TaskExpireTime time.Duration `yaml:"taskExpireTime" mapstructure:"taskExpireTime"`
 
-<<<<<<< HEAD
-	// disk/hybrid/memory
+	// StoragePattern disk/hybrid/memory
 	StoragePattern string `yaml:"storagePattern" mapstructure:"storagePattern"`
-=======
-	// StoragePattern disk/hybrid/memory
-	StoragePattern string `yaml:"storagePattern"`
->>>>>>> dd2ceed6
 }