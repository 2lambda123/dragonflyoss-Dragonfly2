--- conflicted
+++ resolved
@@ -1,26 +1,3 @@
-<<<<<<< HEAD
-package version
-
-import (
-	"fmt"
-
-	"github.com/spf13/cobra"
-)
-
-var version = "0.0.0"
-var revision = "0.0.0"
-var buildDate = "00000000-00:00:00"
-
-var VersionCmd = &cobra.Command{
-	Use:   "version",
-	Short: "Print the version number of dragonfly",
-	Long:  `Print the version number of dragonfly`,
-	Run: func(cmd *cobra.Command, args []string) {
-		fmt.Printf("version: %s \nrevision: %s \nbuildDate: %s\n",
-			version, revision, buildDate)
-	},
-}
-=======
 /*
  *     Copyright 2020 The Dragonfly Authors
  *
@@ -46,5 +23,4 @@
 	GoVersion  = "go1.15.2"
 	Platform   = osArch
 	BuildDay   = "2021-04-26"
-)
->>>>>>> 4bbe7a50
+)