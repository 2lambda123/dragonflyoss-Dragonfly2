/*
 * Copyright The Dragonfly Authors.
 *
 * Licensed under the Apache License, Version 2.0 (the "License");
 * you may not use this file except in compliance with the License.
 * You may obtain a copy of the License at
 *
 *      http://www.apache.org/licenses/LICENSE-2.0
 *
 * Unless required by applicable law or agreed to in writing, software
 * distributed under the License is distributed on an "AS IS" BASIS,
 * WITHOUT WARRANTIES OR CONDITIONS OF ANY KIND, either express or implied.
 * See the License for the specific language governing permissions and
 * limitations under the License.
 */

package cmd

<<<<<<< HEAD
import (
	"github.com/dragonflyoss/Dragonfly2/client/config"
)
=======
import "github.com/dragonflyoss/Dragonfly/v2/client/config"
>>>>>>> 2559b404

var deprecatedFlags struct {
	dfdaemon    bool
	clientQueue int
	nodes       config.SupernodesValue
}

func initRootFlags() {
	// pass to server
	flagSet := rootCmd.Flags()

	// url & output
	flagSet.StringVarP(&flagClientOpt.URL, "url", "u", "", "URL of user requested downloading file(only HTTP/HTTPs supported)")
	flagSet.StringVarP(&flagClientOpt.Output, "output", "o", "",
		"destination path which is used to store the requested downloading file. It must contain detailed directory and specific filename, for example, '/tmp/file.mp4'")

	// localLimit & minRate & totalLimit & timeout
	//flagSet.VarP(&flagDaemonOpt.LocalLimit, "locallimit", "s",
	//"network bandwidth rate limit for single download task, in format of G(B)/g/M(B)/m/K(B)/k/B, pure number will also be parsed as Byte")
	//flagSet.Var(&flagClientOpt.MinRate, "minrate",
	//"minimal network bandwidth rate for downloading a file, in format of G(B)/g/M(B)/m/K(B)/k/B, pure number will also be parsed as Byte")
	flagSet.Var(config.NewLimitRateValue(&flagDaemonOpt.Download.RateLimit), "totallimit",
		"network bandwidth rate limit for the whole host, in format of G(B)/g/M(B)/m/K(B)/k/B, pure number will also be parsed as Byte")
	flagSet.DurationVarP(&flagClientOpt.Timeout, "timeout", "e", 0,
		"timeout set for file downloading task. If dfget has not finished downloading all pieces of file before --timeout, the dfget will throw an error and exit")

	// md5 & identifier
	flagSet.StringVarP(&flagClientOpt.Md5, "md5", "m", "",
		"md5 value input from user for the requested downloading file to enhance security")
	flagSet.StringVarP(&flagClientOpt.Identifier, "identifier", "i", "",
		"the usage of identifier is making different downloading tasks generate different downloading task IDs even if they have the same URLs. conflict with --md5.")
	flagSet.StringVar(&flagClientOpt.CallSystem, "callsystem", "",
		"the name of dfget caller which is for debugging. Once set, it will be passed to all components around the request to make debugging easy")
	flagSet.StringSliceVar(&flagClientOpt.Cacerts, "cacerts", nil,
		"the cacert file which is used to verify remote server when supernode interact with the source.")
	flagSet.StringVarP(&flagClientOpt.Pattern, "pattern", "p", "p2p",
		"download pattern, must be p2p/cdn/source, cdn and source do not support flag --totallimit")
	flagSet.StringVarP(&filter, "filter", "f", "",
		"filter some query params of URL, use char '&' to separate different params"+
			"\neg: -f 'key&sign' will filter 'key' and 'sign' query param"+
			"\nin this way, different but actually the same URLs can reuse the same downloading task")
	flagSet.StringArrayVar(&flagClientOpt.Header, "header", nil,
		"http header, eg: --header='Accept: *' --header='Host: abc'")
	flagSet.VarP(&deprecatedFlags.nodes, "node", "n",
		"deprecated, please use schedulers instead. specify the addresses(host:port=weight) of supernodes where the host is necessary, the port(default: 8002) and the weight(default:1) are optional. And the type of weight must be integer")
	flagSet.BoolVar(&flagClientOpt.NotBackSource, "notbacksource", false,
		"disable back source downloading for requested file when p2p fails to download it")

	flagSet.BoolVar(&deprecatedFlags.dfdaemon, "dfdaemon", deprecatedFlags.dfdaemon,
		"identify whether the request is from dfdaemon")
	flagSet.BoolVar(&flagClientOpt.Insecure, "insecure", false,
		"identify whether supernode should skip secure verify when interact with the source.")
	flagSet.IntVar(&deprecatedFlags.clientQueue, "clientqueue", deprecatedFlags.clientQueue,
		"specify the size of client queue which controls the number of pieces that can be processed simultaneously")

	// others
	flagSet.BoolVarP(&flagClientOpt.ShowBar, "showbar", "b", false,
		"show progress bar, it is conflict with '--console'")
	flagSet.BoolVar(&flagClientOpt.Console, "console", false,
		"show log on console, it's conflict with '--showbar'")
	flagSet.BoolVar(&flagClientOpt.Verbose, "verbose", false,
		"enable verbose mode, all debug log will be display")

	flagSet.StringVar(&flagDaemonOpt.WorkHome, "home", flagDaemonOpt.WorkHome,
		"the work home directory of dfget")

	//pass to peer server which as a uploader server
	flagSet.StringVar(&flagDaemonOpt.Host.ListenIP, "ip", flagDaemonOpt.Host.ListenIP,
		"IP address that server will listen on")
	flagSet.IntVar(&flagDaemonOpt.Upload.ListenOption.TCPListen.PortRange.Start, "port", flagDaemonOpt.Upload.ListenOption.TCPListen.PortRange.Start,
		"port number that server will listen on")
	flagSet.DurationVar(&flagDaemonOpt.Storage.Option.TaskExpireTime.Duration, "expiretime", flagDaemonOpt.Storage.Option.TaskExpireTime.Duration,
		"caching duration for which cached file keeps no accessed by any process, after this period cache file will be deleted")
	flagSet.DurationVar(&flagDaemonOpt.AliveTime.Duration, "alivetime", flagDaemonOpt.AliveTime.Duration,
		"alive duration for which uploader keeps no accessing by any uploading requests, after this period uploader will automatically exit")

	flagSet.MarkDeprecated("exceed", "please use '--timeout' or '-e' instead")
	//flagSet.MarkDeprecated("notbs", "please use '--notbacksource' instead")

	flagSet.StringVar(&flagDaemonOpt.Download.DownloadGRPC.UnixListen.Socket, "daemon-sock",
		flagDaemonOpt.Download.DownloadGRPC.UnixListen.Socket, "the unix domain socket address for grpc with daemon")
	flagSet.StringVar(&flagDaemonOpt.PidFile, "daemon-pid", flagDaemonOpt.PidFile, "the daemon pid")
	flagSet.Var(config.NewSchedulersValue(&flagDaemonOpt), "schedulers", "the scheduler addresses")

	flagSet.StringVar(&flagClientOpt.MoreDaemonOptions, "more-daemon-options", "",
		"more options passed to daemon by command line, please confirm your options with \"dfget daemon --help\"")
}<|MERGE_RESOLUTION|>--- conflicted
+++ resolved
@@ -16,13 +16,9 @@
 
 package cmd
 
-<<<<<<< HEAD
 import (
-	"github.com/dragonflyoss/Dragonfly2/client/config"
+	"github.com/dragonflyoss/Dragonfly/v2/client/config"
 )
-=======
-import "github.com/dragonflyoss/Dragonfly/v2/client/config"
->>>>>>> 2559b404
 
 var deprecatedFlags struct {
 	dfdaemon    bool
