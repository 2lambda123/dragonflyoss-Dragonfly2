--- conflicted
+++ resolved
@@ -75,12 +75,7 @@
 	gopkg.in/yaml.v3 v3.0.0-20200615113413-eeeca48fe776
 	gorm.io/datatypes v1.0.1
 	gorm.io/driver/mysql v1.0.5
-<<<<<<< HEAD
-	gorm.io/gorm v1.21.6
-=======
 	gorm.io/gorm v1.21.9
-	honnef.co/go/tools v0.0.1-2020.1.3 // indirect
->>>>>>> ea0ae4ff
 	k8s.io/apimachinery v0.20.6 // indirect
 	k8s.io/client-go v11.0.0+incompatible
 )