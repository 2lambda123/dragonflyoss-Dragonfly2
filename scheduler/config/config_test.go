/*
 *     Copyright 2020 The Dragonfly Authors
 *
 * Licensed under the Apache License, Version 2.0 (the "License");
 * you may not use this file except in compliance with the License.
 * You may obtain a copy of the License at
 *
 *      http://www.apache.org/licenses/LICENSE-2.0
 *
 * Unless required by applicable law or agreed to in writing, software
 * distributed under the License is distributed on an "AS IS" BASIS,
 * WITHOUT WARRANTIES OR CONDITIONS OF ANY KIND, either express or implied.
 * See the License for the specific language governing permissions and
 * limitations under the License.
 */

package config

import (
	"net"
	"os"
	"testing"
	"time"

	"github.com/stretchr/testify/assert"
	"gopkg.in/yaml.v3"

	"d7y.io/dragonfly/v2/pkg/rpc"
	"d7y.io/dragonfly/v2/pkg/types"
)

var (
	mockManagerConfig = ManagerConfig{
		Addr:               "localhost",
		SchedulerClusterID: DefaultManagerSchedulerClusterID,
		KeepAlive: KeepAliveConfig{
			Interval: DefaultManagerKeepAliveInterval,
		},
	}

	mockJobConfig = JobConfig{
		Enable:             true,
		GlobalWorkerNum:    DefaultJobGlobalWorkerNum,
		SchedulerWorkerNum: DefaultJobSchedulerWorkerNum,
		LocalWorkerNum:     DefaultJobLocalWorkerNum,
	}

	mockMetricsConfig = MetricsConfig{
		Enable: true,
		Addr:   DefaultMetricsAddr,
	}

	mockSecurityConfig = SecurityConfig{
		AutoIssueCert: true,
		CACert:        types.PEMContent("foo"),
		TLSPolicy:     rpc.PreferTLSPolicy,
		CertSpec: CertSpec{
			DNSNames:       DefaultCertDNSNames,
			IPAddresses:    DefaultCertIPAddresses,
			ValidityPeriod: DefaultCertValidityPeriod,
		},
	}

	mockRedisConfig = RedisConfig{
		Addrs:             []string{"127.0.0.0:6379"},
		MasterName:        "master",
		Username:          "baz",
		Password:          "bax",
		BrokerDB:          DefaultRedisBrokerDB,
		BackendDB:         DefaultRedisBackendDB,
		NetworkTopologyDB: DefaultNetworkTopologyDB,
	}
)

func TestConfig_Load(t *testing.T) {
	config := &Config{
		Scheduler: SchedulerConfig{
			Algorithm:              "default",
			BackToSourceCount:      3,
			RetryBackToSourceLimit: 2,
			RetryLimit:             10,
			RetryInterval:          10 * time.Second,
			GC: GCConfig{
				PieceDownloadTimeout: 5 * time.Second,
				PeerGCInterval:       10 * time.Second,
				PeerTTL:              1 * time.Minute,
				TaskGCInterval:       30 * time.Second,
				HostGCInterval:       1 * time.Minute,
				HostTTL:              1 * time.Minute,
			},
		},
		Server: ServerConfig{
			AdvertiseIP:   net.ParseIP("127.0.0.1"),
			AdvertisePort: 8004,
			ListenIP:      net.ParseIP("0.0.0.0"),
			Port:          8002,
			Host:          "foo",
			WorkHome:      "foo",
			CacheDir:      "foo",
			LogDir:        "foo",
			PluginDir:     "foo",
			DataDir:       "foo",
		},
		Database: DatabaseConfig{
			Redis: RedisConfig{
				Host:              "127.0.0.1",
				Password:          "foo",
				Addrs:             []string{"foo", "bar"},
				MasterName:        "baz",
				Port:              6379,
				BrokerDB:          DefaultRedisBrokerDB,
				BackendDB:         DefaultRedisBackendDB,
				NetworkTopologyDB: DefaultNetworkTopologyDB,
			},
		},
		DynConfig: DynConfig{
			RefreshInterval: 10 * time.Second,
		},
		Manager: ManagerConfig{
			Addr:               "127.0.0.1:65003",
			SchedulerClusterID: 1,
			KeepAlive: KeepAliveConfig{
				Interval: 5 * time.Second,
			},
		},
		SeedPeer: SeedPeerConfig{
			Enable: true,
		},
		Host: HostConfig{
			IDC:      "foo",
			Location: "baz",
		},
		Job: JobConfig{
			Enable:             true,
			GlobalWorkerNum:    1,
			SchedulerWorkerNum: 1,
			LocalWorkerNum:     5,
<<<<<<< HEAD
			Redis: RedisConfig{
				Host:       "127.0.0.1",
				Password:   "foo",
				Addrs:      []string{"foo", "bar"},
				MasterName: "baz",
				Port:       6379,
				BrokerDB:   DefaultRedisBrokerDB,
				BackendDB:  DefaultRedisBackendDB,
			},
=======
>>>>>>> 2e3db55a
		},
		Storage: StorageConfig{
			MaxSize:    1,
			MaxBackups: 1,
			BufferSize: 1,
		},
		Metrics: MetricsConfig{
			Enable:     false,
			Addr:       ":8000",
			EnableHost: true,
		},
		Security: SecurityConfig{
			AutoIssueCert: true,
			CACert:        "foo",
			TLSVerify:     true,
			TLSPolicy:     "force",
			CertSpec: CertSpec{
				DNSNames:       []string{"foo"},
				IPAddresses:    []net.IP{net.IPv4zero},
				ValidityPeriod: 10 * time.Minute,
			},
		},
		Network: NetworkConfig{
			EnableIPv6: true,
		},
		NetworkTopology: NetworkTopologyConfig{
			Enable:          true,
			CollectInterval: 60 * time.Second,
			Probe: ProbeConfig{
				QueueLength:  5,
				SyncInterval: 30 * time.Second,
				SyncCount:    10,
			},
		},
		Trainer: TrainerConfig{
			Enable:   false,
			Addr:     "127.0.0.1:9000",
			Interval: 10 * time.Minute,
		},
		Database: DatabaseConfig{
			Redis: RedisConfig{
				Host:              "127.0.0.1",
				Password:          "foo",
				Addrs:             []string{"foo", "bar"},
				MasterName:        "baz",
				Port:              6379,
				BrokerDB:          DefaultRedisBrokerDB,
				BackendDB:         DefaultRedisBackendDB,
				NetworkTopologyDB: DefaultNetworkTopologyDB,
			},
		},
	}

	schedulerConfigYAML := &Config{}
	contentYAML, _ := os.ReadFile("./testdata/scheduler.yaml")
	if err := yaml.Unmarshal(contentYAML, &schedulerConfigYAML); err != nil {
		t.Fatal(err)
	}

	assert := assert.New(t)
	assert.EqualValues(schedulerConfigYAML, config)
}

func TestConfig_Validate(t *testing.T) {
	tests := []struct {
		name   string
		config *Config
		mock   func(cfg *Config)
		expect func(t *testing.T, err error)
	}{
		{
			name:   "valid config",
			config: New(),
			mock: func(cfg *Config) {
				cfg.Manager = mockManagerConfig
				cfg.Database.Redis = mockRedisConfig
				cfg.Job = mockJobConfig
				cfg.Database.Redis = mockRedisConfig
			},
			expect: func(t *testing.T, err error) {
				assert := assert.New(t)
				assert.NoError(err)
			},
		},
		{
			name:   "server requires parameter advertiseIP",
			config: New(),
			mock: func(cfg *Config) {
				cfg.Manager = mockManagerConfig
				cfg.Job = mockJobConfig
				cfg.Server.AdvertiseIP = nil
			},
			expect: func(t *testing.T, err error) {
				assert := assert.New(t)
				assert.EqualError(err, "server requires parameter advertiseIP")
			},
		},
		{
			name:   "server requires parameter listenIP",
			config: New(),
			mock: func(cfg *Config) {
				cfg.Manager = mockManagerConfig
				cfg.Job = mockJobConfig
				cfg.Server.ListenIP = nil
			},
			expect: func(t *testing.T, err error) {
				assert := assert.New(t)
				assert.EqualError(err, "server requires parameter listenIP")
			},
		},
		{
			name:   "server requires parameter port",
			config: New(),
			mock: func(cfg *Config) {
				cfg.Manager = mockManagerConfig
				cfg.Job = mockJobConfig
				cfg.Server.Port = 0
			},
			expect: func(t *testing.T, err error) {
				assert := assert.New(t)
				assert.EqualError(err, "server requires parameter port")
			},
		},
		{
			name:   "server requires parameter host",
			config: New(),
			mock: func(cfg *Config) {
				cfg.Manager = mockManagerConfig
				cfg.Job = mockJobConfig
				cfg.Server.Host = ""
			},
			expect: func(t *testing.T, err error) {
				assert := assert.New(t)
				assert.EqualError(err, "server requires parameter host")
			},
		},
		{
			name:   "redis requires parameter addrs",
			config: New(),
			mock: func(cfg *Config) {
				cfg.Manager = mockManagerConfig
				cfg.Database.Redis = mockRedisConfig
				cfg.Database.Redis.Addrs = []string{}
			},
			expect: func(t *testing.T, err error) {
				assert := assert.New(t)
				assert.EqualError(err, "redis requires parameter addrs")
			},
		},
		{
			name:   "redis requires parameter brokerDB",
			config: New(),
			mock: func(cfg *Config) {
				cfg.Manager = mockManagerConfig
				cfg.Database.Redis = mockRedisConfig
				cfg.Database.Redis.BrokerDB = -1
			},
			expect: func(t *testing.T, err error) {
				assert := assert.New(t)
				assert.EqualError(err, "redis requires parameter brokerDB")
			},
		},
		{
			name:   "redis requires parameter backendDB",
			config: New(),
			mock: func(cfg *Config) {
				cfg.Manager = mockManagerConfig
				cfg.Database.Redis = mockRedisConfig
				cfg.Database.Redis.BackendDB = -1
			},
			expect: func(t *testing.T, err error) {
				assert := assert.New(t)
				assert.EqualError(err, "redis requires parameter backendDB")
			},
		},
		{
			name:   "redis requires parameter networkTopologyDB",
			config: New(),
			mock: func(cfg *Config) {
				cfg.Manager = mockManagerConfig
				cfg.Database.Redis = mockRedisConfig
				cfg.Database.Redis.NetworkTopologyDB = -1
			},
			expect: func(t *testing.T, err error) {
				assert := assert.New(t)
				assert.EqualError(err, "redis requires parameter networkTopologyDB")
			},
		},
		{
			name:   "scheduler requires parameter algorithm",
			config: New(),
			mock: func(cfg *Config) {
				cfg.Manager = mockManagerConfig
				cfg.Database.Redis = mockRedisConfig
				cfg.Job = mockJobConfig
				cfg.Scheduler.Algorithm = ""
			},
			expect: func(t *testing.T, err error) {
				assert := assert.New(t)
				assert.EqualError(err, "scheduler requires parameter algorithm")
			},
		},
		{
			name:   "scheduler requires parameter backToSourceCount",
			config: New(),
			mock: func(cfg *Config) {
				cfg.Manager = mockManagerConfig
				cfg.Database.Redis = mockRedisConfig
				cfg.Job = mockJobConfig
				cfg.Scheduler.BackToSourceCount = 0
			},
			expect: func(t *testing.T, err error) {
				assert := assert.New(t)
				assert.EqualError(err, "scheduler requires parameter backToSourceCount")
			},
		},
		{
			name:   "scheduler requires parameter retryBackToSourceLimit",
			config: New(),
			mock: func(cfg *Config) {
				cfg.Manager = mockManagerConfig
				cfg.Database.Redis = mockRedisConfig
				cfg.Job = mockJobConfig
				cfg.Scheduler.RetryBackToSourceLimit = 0
			},
			expect: func(t *testing.T, err error) {
				assert := assert.New(t)
				assert.EqualError(err, "scheduler requires parameter retryBackToSourceLimit")
			},
		},
		{
			name:   "scheduler requires parameter retryLimit",
			config: New(),
			mock: func(cfg *Config) {
				cfg.Manager = mockManagerConfig
				cfg.Database.Redis = mockRedisConfig
				cfg.Job = mockJobConfig
				cfg.Scheduler.RetryLimit = 0
			},
			expect: func(t *testing.T, err error) {
				assert := assert.New(t)
				assert.EqualError(err, "scheduler requires parameter retryLimit")
			},
		},
		{
			name:   "scheduler requires parameter retryInterval",
			config: New(),
			mock: func(cfg *Config) {
				cfg.Manager = mockManagerConfig
				cfg.Database.Redis = mockRedisConfig
				cfg.Job = mockJobConfig
				cfg.Scheduler.RetryInterval = 0
			},
			expect: func(t *testing.T, err error) {
				assert := assert.New(t)
				assert.EqualError(err, "scheduler requires parameter retryInterval")
			},
		},
		{
			name:   "scheduler requires parameter pieceDownloadTimeout",
			config: New(),
			mock: func(cfg *Config) {
				cfg.Manager = mockManagerConfig
				cfg.Database.Redis = mockRedisConfig
				cfg.Job = mockJobConfig
				cfg.Scheduler.GC.PieceDownloadTimeout = 0
			},
			expect: func(t *testing.T, err error) {
				assert := assert.New(t)
				assert.EqualError(err, "scheduler requires parameter pieceDownloadTimeout")
			},
		},
		{
			name:   "scheduler requires parameter peerTTL",
			config: New(),
			mock: func(cfg *Config) {
				cfg.Manager = mockManagerConfig
				cfg.Database.Redis = mockRedisConfig
				cfg.Job = mockJobConfig
				cfg.Scheduler.GC.PeerTTL = 0
			},
			expect: func(t *testing.T, err error) {
				assert := assert.New(t)
				assert.EqualError(err, "scheduler requires parameter peerTTL")
			},
		},
		{
			name:   "scheduler requires parameter peerGCInterval",
			config: New(),
			mock: func(cfg *Config) {
				cfg.Manager = mockManagerConfig
				cfg.Database.Redis = mockRedisConfig
				cfg.Job = mockJobConfig
				cfg.Scheduler.GC.PeerGCInterval = 0
			},
			expect: func(t *testing.T, err error) {
				assert := assert.New(t)
				assert.EqualError(err, "scheduler requires parameter peerGCInterval")
			},
		},
		{
			name:   "scheduler requires parameter taskGCInterval",
			config: New(),
			mock: func(cfg *Config) {
				cfg.Manager = mockManagerConfig
				cfg.Database.Redis = mockRedisConfig
				cfg.Job = mockJobConfig
				cfg.Scheduler.GC.TaskGCInterval = 0
			},
			expect: func(t *testing.T, err error) {
				assert := assert.New(t)
				assert.EqualError(err, "scheduler requires parameter taskGCInterval")
			},
		},
		{
			name:   "scheduler requires parameter hostGCInterval",
			config: New(),
			mock: func(cfg *Config) {
				cfg.Manager = mockManagerConfig
				cfg.Database.Redis = mockRedisConfig
				cfg.Job = mockJobConfig
				cfg.Scheduler.GC.HostGCInterval = 0
			},
			expect: func(t *testing.T, err error) {
				assert := assert.New(t)
				assert.EqualError(err, "scheduler requires parameter hostGCInterval")
			},
		},
		{
			name:   "scheduler requires parameter hostTTL",
			config: New(),
			mock: func(cfg *Config) {
				cfg.Manager = mockManagerConfig
				cfg.Database.Redis = mockRedisConfig
				cfg.Job = mockJobConfig
				cfg.Scheduler.GC.HostTTL = 0
			},
			expect: func(t *testing.T, err error) {
				assert := assert.New(t)
				assert.EqualError(err, "scheduler requires parameter hostTTL")
			},
		},
		{
			name:   "dynconfig requires parameter refreshInterval",
			config: New(),
			mock: func(cfg *Config) {
				cfg.Manager = mockManagerConfig
				cfg.Database.Redis = mockRedisConfig
				cfg.Job = mockJobConfig
				cfg.DynConfig.RefreshInterval = 0
			},
			expect: func(t *testing.T, err error) {
				assert := assert.New(t)
				assert.EqualError(err, "dynconfig requires parameter refreshInterval")
			},
		},
		{
			name:   "manager requires parameter addr",
			config: New(),
			mock: func(cfg *Config) {
				cfg.Manager = mockManagerConfig
				cfg.Database.Redis = mockRedisConfig
				cfg.Job = mockJobConfig
				cfg.Manager.Addr = ""
			},
			expect: func(t *testing.T, err error) {
				assert := assert.New(t)
				assert.EqualError(err, "manager requires parameter addr")
			},
		},
		{
			name:   "manager requires parameter schedulerClusterID",
			config: New(),
			mock: func(cfg *Config) {
				cfg.Manager = mockManagerConfig
				cfg.Database.Redis = mockRedisConfig
				cfg.Job = mockJobConfig
				cfg.Manager.SchedulerClusterID = 0
			},
			expect: func(t *testing.T, err error) {
				assert := assert.New(t)
				assert.EqualError(err, "manager requires parameter schedulerClusterID")
			},
		},
		{
			name:   "manager requires parameter keepAlive interval",
			config: New(),
			mock: func(cfg *Config) {
				cfg.Manager = mockManagerConfig
				cfg.Database.Redis = mockRedisConfig
				cfg.Job = mockJobConfig
				cfg.Manager.KeepAlive.Interval = 0
			},
			expect: func(t *testing.T, err error) {
				assert := assert.New(t)
				assert.EqualError(err, "manager requires parameter keepAlive interval")
			},
		},
		{
			name:   "job requires parameter globalWorkerNum",
			config: New(),
			mock: func(cfg *Config) {
				cfg.Manager = mockManagerConfig
				cfg.Database.Redis = mockRedisConfig
				cfg.Job = mockJobConfig
				cfg.Job.GlobalWorkerNum = 0
			},
			expect: func(t *testing.T, err error) {
				assert := assert.New(t)
				assert.EqualError(err, "job requires parameter globalWorkerNum")
			},
		},
		{
			name:   "job requires parameter schedulerWorkerNum",
			config: New(),
			mock: func(cfg *Config) {
				cfg.Manager = mockManagerConfig
				cfg.Database.Redis = mockRedisConfig
				cfg.Job = mockJobConfig
				cfg.Job.SchedulerWorkerNum = 0
			},
			expect: func(t *testing.T, err error) {
				assert := assert.New(t)
				assert.EqualError(err, "job requires parameter schedulerWorkerNum")
			},
		},
		{
			name:   "job requires parameter localWorkerNum",
			config: New(),
			mock: func(cfg *Config) {
				cfg.Manager = mockManagerConfig
				cfg.Database.Redis = mockRedisConfig
				cfg.Job = mockJobConfig
				cfg.Job.LocalWorkerNum = 0
			},
			expect: func(t *testing.T, err error) {
				assert := assert.New(t)
				assert.EqualError(err, "job requires parameter localWorkerNum")
			},
		},
		{
			name:   "storage requires parameter maxSize",
			config: New(),
			mock: func(cfg *Config) {
				cfg.Manager = mockManagerConfig
				cfg.Database.Redis = mockRedisConfig
				cfg.Job = mockJobConfig
				cfg.Storage.MaxSize = 0
			},
			expect: func(t *testing.T, err error) {
				assert := assert.New(t)
				assert.EqualError(err, "storage requires parameter maxSize")
			},
		},
		{
			name:   "storage requires parameter maxBackups",
			config: New(),
			mock: func(cfg *Config) {
				cfg.Manager = mockManagerConfig
				cfg.Database.Redis = mockRedisConfig
				cfg.Job = mockJobConfig
				cfg.Storage.MaxBackups = 0
			},
			expect: func(t *testing.T, err error) {
				assert := assert.New(t)
				assert.EqualError(err, "storage requires parameter maxBackups")
			},
		},
		{
			name:   "storage requires parameter bufferSize",
			config: New(),
			mock: func(cfg *Config) {
				cfg.Manager = mockManagerConfig
				cfg.Database.Redis = mockRedisConfig
				cfg.Job = mockJobConfig
				cfg.Storage.BufferSize = 0
			},
			expect: func(t *testing.T, err error) {
				assert := assert.New(t)
				assert.EqualError(err, "storage requires parameter bufferSize")
			},
		},
		{
			name:   "metrics requires parameter addr",
			config: New(),
			mock: func(cfg *Config) {
				cfg.Manager = mockManagerConfig
				cfg.Database.Redis = mockRedisConfig
				cfg.Job = mockJobConfig
				cfg.Metrics = mockMetricsConfig
				cfg.Metrics.Addr = ""
			},
			expect: func(t *testing.T, err error) {
				assert := assert.New(t)
				assert.EqualError(err, "metrics requires parameter addr")
			},
		},
		{
			name:   "security requires parameter caCert",
			config: New(),
			mock: func(cfg *Config) {
				cfg.Manager = mockManagerConfig
				cfg.Database.Redis = mockRedisConfig
				cfg.Job = mockJobConfig
				cfg.Security = mockSecurityConfig
				cfg.Security.CACert = ""
			},
			expect: func(t *testing.T, err error) {
				assert := assert.New(t)
				assert.EqualError(err, "security requires parameter caCert")
			},
		},
		{
			name:   "security requires parameter tlsPolicy",
			config: New(),
			mock: func(cfg *Config) {
				cfg.Manager = mockManagerConfig
				cfg.Database.Redis = mockRedisConfig
				cfg.Job = mockJobConfig
				cfg.Security = mockSecurityConfig
				cfg.Security.TLSPolicy = ""
			},
			expect: func(t *testing.T, err error) {
				assert := assert.New(t)
				assert.EqualError(err, "security requires parameter tlsPolicy")
			},
		},
		{
			name:   "certSpec requires parameter ipAddresses",
			config: New(),
			mock: func(cfg *Config) {
				cfg.Manager = mockManagerConfig
				cfg.Database.Redis = mockRedisConfig
				cfg.Job = mockJobConfig
				cfg.Security = mockSecurityConfig
				cfg.Security.CertSpec.IPAddresses = []net.IP{}
			},
			expect: func(t *testing.T, err error) {
				assert := assert.New(t)
				assert.EqualError(err, "certSpec requires parameter ipAddresses")
			},
		},
		{
			name:   "certSpec requires parameter dnsNames",
			config: New(),
			mock: func(cfg *Config) {
				cfg.Manager = mockManagerConfig
				cfg.Database.Redis = mockRedisConfig
				cfg.Job = mockJobConfig
				cfg.Security = mockSecurityConfig
				cfg.Security.CertSpec.DNSNames = []string{}
			},
			expect: func(t *testing.T, err error) {
				assert := assert.New(t)
				assert.EqualError(err, "certSpec requires parameter dnsNames")
			},
		},
		{
			name:   "certSpec requires parameter validityPeriod",
			config: New(),
			mock: func(cfg *Config) {
				cfg.Manager = mockManagerConfig
				cfg.Database.Redis = mockRedisConfig
				cfg.Job = mockJobConfig
				cfg.Security = mockSecurityConfig
				cfg.Security.CertSpec.ValidityPeriod = 0
			},
			expect: func(t *testing.T, err error) {
				assert := assert.New(t)
				assert.EqualError(err, "certSpec requires parameter validityPeriod")
			},
		},
		{
			name:   "networkTopology requires parameter collectInterval",
			config: New(),
			mock: func(cfg *Config) {
				cfg.Manager = mockManagerConfig
				cfg.Database.Redis = mockRedisConfig
				cfg.Job = mockJobConfig
				cfg.NetworkTopology.CollectInterval = 0
			},
			expect: func(t *testing.T, err error) {
				assert := assert.New(t)
				assert.EqualError(err, "networkTopology requires parameter collectInterval")
			},
		},
		{
			name:   "probe requires parameter queueLength",
			config: New(),
			mock: func(cfg *Config) {
				cfg.Manager = mockManagerConfig
				cfg.Database.Redis = mockRedisConfig
				cfg.Job = mockJobConfig
				cfg.NetworkTopology.Probe.QueueLength = 0
			},
			expect: func(t *testing.T, err error) {
				assert := assert.New(t)
				assert.EqualError(err, "probe requires parameter queueLength")
			},
		},
		{
			name:   "probe requires parameter SyncInterval",
			config: New(),
			mock: func(cfg *Config) {
				cfg.Manager = mockManagerConfig
				cfg.Database.Redis = mockRedisConfig
				cfg.Job = mockJobConfig
				cfg.NetworkTopology.Probe.SyncInterval = 0
			},
			expect: func(t *testing.T, err error) {
				assert := assert.New(t)
				assert.EqualError(err, "probe requires parameter syncInterval")
			},
		},
		{
			name:   "probe requires parameter SyncCount",
			config: New(),
			mock: func(cfg *Config) {
				cfg.Manager = mockManagerConfig
				cfg.Database.Redis = mockRedisConfig
				cfg.Job = mockJobConfig
				cfg.NetworkTopology.Probe.SyncCount = 0
			},
			expect: func(t *testing.T, err error) {
				assert := assert.New(t)
				assert.EqualError(err, "probe requires parameter syncCount")
			},
		},
		{
			name:   "trainer requires parameter addr",
			config: New(),
			mock: func(cfg *Config) {
				cfg.Manager = mockManagerConfig
				cfg.Database.Redis = mockRedisConfig
				cfg.Job = mockJobConfig
				cfg.Trainer.Enable = true
				cfg.Trainer.Addr = ""
			},
			expect: func(t *testing.T, err error) {
				assert := assert.New(t)
				assert.EqualError(err, "trainer requires parameter addr")
			},
		},
		{
			name:   "trainer requires parameter interval",
			config: New(),
			mock: func(cfg *Config) {
				cfg.Manager = mockManagerConfig
				cfg.Database.Redis = mockRedisConfig
				cfg.Job = mockJobConfig
				cfg.Trainer.Enable = true
				cfg.Trainer.Interval = 0
			},
			expect: func(t *testing.T, err error) {
				assert := assert.New(t)
				assert.EqualError(err, "trainer requires parameter interval")
			},
		},
		{
			name:   "redis requires parameter addrs",
			config: New(),
			mock: func(cfg *Config) {
				cfg.Manager = mockManagerConfig
				cfg.Database.Redis = mockRedisConfig
				cfg.Database.Redis.Addrs = []string{}
			},
			expect: func(t *testing.T, err error) {
				assert := assert.New(t)
				assert.EqualError(err, "redis requires parameter addrs")
			},
		},
		{
			name:   "redis requires parameter brokerDB",
			config: New(),
			mock: func(cfg *Config) {
				cfg.Manager = mockManagerConfig
				cfg.Database.Redis = mockRedisConfig
				cfg.Database.Redis.BrokerDB = -1
			},
			expect: func(t *testing.T, err error) {
				assert := assert.New(t)
				assert.EqualError(err, "redis requires parameter brokerDB")
			},
		},
		{
			name:   "redis requires parameter backendDB",
			config: New(),
			mock: func(cfg *Config) {
				cfg.Manager = mockManagerConfig
				cfg.Database.Redis = mockRedisConfig
				cfg.Database.Redis.BackendDB = -1
			},
			expect: func(t *testing.T, err error) {
				assert := assert.New(t)
				assert.EqualError(err, "redis requires parameter backendDB")
			},
		},
		{
			name:   "redis requires parameter networkTopologyDB",
			config: New(),
			mock: func(cfg *Config) {
				cfg.Manager = mockManagerConfig
				cfg.Database.Redis = mockRedisConfig
				cfg.Database.Redis.NetworkTopologyDB = -1
			},
			expect: func(t *testing.T, err error) {
				assert := assert.New(t)
				assert.EqualError(err, "redis requires parameter networkTopologyDB")
			},
		},
	}

	for _, tc := range tests {
		t.Run(tc.name, func(t *testing.T) {
			if err := tc.config.Convert(); err != nil {
				t.Fatal(err)
			}

			tc.mock(tc.config)
			tc.expect(t, tc.config.Validate())
		})
	}
}<|MERGE_RESOLUTION|>--- conflicted
+++ resolved
@@ -135,18 +135,15 @@
 			GlobalWorkerNum:    1,
 			SchedulerWorkerNum: 1,
 			LocalWorkerNum:     5,
-<<<<<<< HEAD
 			Redis: RedisConfig{
-				Host:       "127.0.0.1",
-				Password:   "foo",
 				Addrs:      []string{"foo", "bar"},
 				MasterName: "baz",
+				Host:       "127.0.0.1",
 				Port:       6379,
-				BrokerDB:   DefaultRedisBrokerDB,
-				BackendDB:  DefaultRedisBackendDB,
-			},
-=======
->>>>>>> 2e3db55a
+				Password:   "foo",
+				BrokerDB:   1,
+				BackendDB:  2,
+			},
 		},
 		Storage: StorageConfig{
 			MaxSize:    1,
@@ -186,18 +183,6 @@
 			Addr:     "127.0.0.1:9000",
 			Interval: 10 * time.Minute,
 		},
-		Database: DatabaseConfig{
-			Redis: RedisConfig{
-				Host:              "127.0.0.1",
-				Password:          "foo",
-				Addrs:             []string{"foo", "bar"},
-				MasterName:        "baz",
-				Port:              6379,
-				BrokerDB:          DefaultRedisBrokerDB,
-				BackendDB:         DefaultRedisBackendDB,
-				NetworkTopologyDB: DefaultNetworkTopologyDB,
-			},
-		},
 	}
 
 	schedulerConfigYAML := &Config{}
@@ -224,7 +209,6 @@
 				cfg.Manager = mockManagerConfig
 				cfg.Database.Redis = mockRedisConfig
 				cfg.Job = mockJobConfig
-				cfg.Database.Redis = mockRedisConfig
 			},
 			expect: func(t *testing.T, err error) {
 				assert := assert.New(t)
@@ -803,58 +787,6 @@
 			expect: func(t *testing.T, err error) {
 				assert := assert.New(t)
 				assert.EqualError(err, "trainer requires parameter interval")
-			},
-		},
-		{
-			name:   "redis requires parameter addrs",
-			config: New(),
-			mock: func(cfg *Config) {
-				cfg.Manager = mockManagerConfig
-				cfg.Database.Redis = mockRedisConfig
-				cfg.Database.Redis.Addrs = []string{}
-			},
-			expect: func(t *testing.T, err error) {
-				assert := assert.New(t)
-				assert.EqualError(err, "redis requires parameter addrs")
-			},
-		},
-		{
-			name:   "redis requires parameter brokerDB",
-			config: New(),
-			mock: func(cfg *Config) {
-				cfg.Manager = mockManagerConfig
-				cfg.Database.Redis = mockRedisConfig
-				cfg.Database.Redis.BrokerDB = -1
-			},
-			expect: func(t *testing.T, err error) {
-				assert := assert.New(t)
-				assert.EqualError(err, "redis requires parameter brokerDB")
-			},
-		},
-		{
-			name:   "redis requires parameter backendDB",
-			config: New(),
-			mock: func(cfg *Config) {
-				cfg.Manager = mockManagerConfig
-				cfg.Database.Redis = mockRedisConfig
-				cfg.Database.Redis.BackendDB = -1
-			},
-			expect: func(t *testing.T, err error) {
-				assert := assert.New(t)
-				assert.EqualError(err, "redis requires parameter backendDB")
-			},
-		},
-		{
-			name:   "redis requires parameter networkTopologyDB",
-			config: New(),
-			mock: func(cfg *Config) {
-				cfg.Manager = mockManagerConfig
-				cfg.Database.Redis = mockRedisConfig
-				cfg.Database.Redis.NetworkTopologyDB = -1
-			},
-			expect: func(t *testing.T, err error) {
-				assert := assert.New(t)
-				assert.EqualError(err, "redis requires parameter networkTopologyDB")
 			},
 		},
 	}
