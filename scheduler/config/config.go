/*
 *     Copyright 2020 The Dragonfly Authors
 *
 * Licensed under the Apache License, Version 2.0 (the "License");
 * you may not use this file except in compliance with the License.
 * You may obtain a copy of the License at
 *
 *      http://www.apache.org/licenses/LICENSE-2.0
 *
 * Unless required by applicable law or agreed to in writing, software
 * distributed under the License is distributed on an "AS IS" BASIS,
 * WITHOUT WARRANTIES OR CONDITIONS OF ANY KIND, either express or implied.
 * See the License for the specific language governing permissions and
 * limitations under the License.
 */

package config

import (
	"runtime"
	"time"

	"d7y.io/dragonfly/v2/cmd/dependency/base"
	dc "d7y.io/dragonfly/v2/internal/dynconfig"
	"d7y.io/dragonfly/v2/pkg/util/net/iputils"
	"github.com/pkg/errors"
)

type Config struct {
	base.Options `yaml:",inline" mapstructure:",squash"`
<<<<<<< HEAD
	Scheduler    *SchedulerConfig `yaml:"scheduler" mapstructure:"scheduler"`
	Server       *ServerConfig    `yaml:"server" mapstructure:"server"`
	DynConfig    *DynConfig       `yaml:"dynConfig" mapstructure:"dynConfig"`
	Manager      *ManagerConfig   `yaml:"manager" mapstructure:"manager"`
=======
	Scheduler    SchedulerConfig       `yaml:"scheduler" mapstructure:"scheduler"`
	Server       ServerConfig          `yaml:"server" mapstructure:"server"`
	Worker       SchedulerWorkerConfig `yaml:"worker" mapstructure:"worker"`
	GC           GCConfig              `yaml:"gc" mapstructure:"gc"`
	Dynconfig    *DynconfigOptions     `yaml:"dynconfig" mapstructure:"dynconfig"`
	Manager      ManagerConfig         `yaml:"manager" mapstructure:"manager"`
	Host         HostConfig            `yaml:"host" mapstructure:"host"`
>>>>>>> 9af0bab7
}

func New() *Config {
	return &Config{
		Scheduler: NewDefaultSchedulerConfig(),
		Server:    NewDefaultServerConfig(),
		DynConfig: NewDefaultDynConfig(),
		Manager:   NewDefaultManagerConfig(),
	}
}

func (c *Config) Validate() error {
	if c.DynConfig.Type == dc.LocalSourceType && c.DynConfig.Path == "" {
		return errors.New("dynconfig is LocalSourceType type requires parameter path")
	}

	if c.DynConfig.Type == dc.ManagerSourceType {
		if c.DynConfig.ExpireTime == 0 {
			return errors.New("dynconfig is ManagerSourceType type requires parameter expireTime")
		}

		if c.DynConfig.CachePath == "" {
			return errors.New("dynconfig is ManagerSourceType type requires parameter cachePath")
		}

		if c.DynConfig.Addr == "" {
			return errors.New("dynconfig is ManagerSourceType type requires parameter addr")
		}
	}

	return nil
}

func NewDefaultDynConfig() *DynConfig {
	return &DynConfig{
		Type:       dc.LocalSourceType,
		ExpireTime: 60000 * 1000 * 1000,
		Path:       SchedulerDynconfigPath,
		CachePath:  SchedulerDynconfigCachePath,
		CDNDirPath: CDNDirCachePath,
	}
}

func NewDefaultServerConfig() *ServerConfig {
	return &ServerConfig{
		IP:   iputils.HostIP,
		Port: 8002,
	}
}

func NewDefaultSchedulerConfig() *SchedulerConfig {
	return &SchedulerConfig{
		EnableCDN:            true,
		ABTest:               false,
		WorkerNum:            runtime.GOMAXPROCS(0),
		WorkerJobPoolSize:    10000,
		SenderNum:            10,
		SenderJobPoolSize:    10000,
		Monitor:              false,
		AccessWindow:         0,
		CandidateParentCount: 0,
		Scheduler:            "basic",
		GC:                   NewDefaultGCConfig(),
	}
}

func NewDefaultGCConfig() *GCConfig {
	return &GCConfig{
		PeerGCInterval: 5 * time.Minute,
		TaskGCInterval: 5 * time.Minute,
		PeerTTL:        5 * time.Minute,
		TaskTTL:        1 * time.Hour,
	}
}

func NewDefaultManagerConfig() *ManagerConfig {
	return &ManagerConfig{
		Addr:               "",
		SchedulerClusterID: 0,
		KeepAlive: KeepAliveConfig{
			Interval:         5 * time.Second,
			RetryMaxAttempts: 100000000,
			RetryInitBackOff: 5,
			RetryMaxBackOff:  10,
		},
	}
}

type ManagerConfig struct {
	// Addr is manager address.
	Addr string `yaml:"addr" mapstructure:"addr"`

	// SchedulerClusterID is scheduler cluster id.
	SchedulerClusterID uint64 `yaml:"schedulerClusterID" mapstructure:"schedulerClusterID"`

	// KeepAlive configuration
	KeepAlive KeepAliveConfig `yaml:"keepAlive" mapstructure:"keepAlive"`
}

type KeepAliveConfig struct {
	// Keep alive interval
	Interval time.Duration `yaml:"interval" mapstructure:"interval"`

	// Keep alive retry max attempts
	RetryMaxAttempts int `yaml:"retryMaxAttempts" mapstructure:"retryMaxAttempts"`

	// Keep alive retry init backoff
	RetryInitBackOff float64 `yaml:"retryInitBackOff" mapstructure:"retryInitBackOff"`

	// Keep alive retry max backoff
	RetryMaxBackOff float64 `yaml:"retryMaxBackOff" mapstructure:"retryMaxBackOff"`
}

type DynConfig struct {
	// Type is dynconfig source type.
	Type dc.SourceType `yaml:"type" mapstructure:"type"`

	// ExpireTime is expire time for manager cache.
	ExpireTime time.Duration `yaml:"expireTime" mapstructure:"expireTime"`

	// Addr is dynconfig source address.
	Addr string `yaml:"addr" mapstructure:"addr"`

	// Path is dynconfig filepath.
	Path string `yaml:"path" mapstructure:"path"`

	// CachePath is cache filepath.
	CachePath string `yaml:"cachePath" mapstructure:"cachePath"`

	// CDNDirPath is cdn dir.
	CDNDirPath string `yaml:"cdnDirPath" mapstructure:"cdnDirPath"`
}

type SchedulerConfig struct {
	EnableCDN         bool   `yaml:"enableCDN" mapstructure:"enableCDN"`
	ABTest            bool   `yaml:"abtest" mapstructure:"abtest"`
	AScheduler        string `yaml:"ascheduler" mapstructure:"ascheduler"`
	BScheduler        string `yaml:"bscheduler" mapstructure:"bscheduler"`
	WorkerNum         int    `yaml:"workerNum" mapstructure:"workerNum"`
	WorkerJobPoolSize int    `yaml:"workerJobPoolSize" mapstructure:"workerJobPoolSize"`
	SenderNum         int    `yaml:"senderNum" mapstructure:"senderNum"`
	SenderJobPoolSize int    `yaml:"senderJobPoolSize" mapstructure:"senderJobPoolSize"`
	Monitor           bool   `yaml:"monitor" mapstructure:"monitor"`
	// AccessWindow should less than CDN task expireTime
	AccessWindow         time.Duration `yaml:"accessWindow" mapstructure:"accessWindow"`
	CandidateParentCount int           `yaml:"candidateParentCount" mapstructure:"candidateParentCount"`
	Scheduler            string        `yaml:"scheduler" mapstructure:"scheduler"`
	CDNLoad              int
	ClientLoad           int
	GC                   *GCConfig `yaml:"gc" mapstructure:"gc"`
}

type ServerConfig struct {
	IP   string `yaml:"ip" mapstructure:"ip"`
	Port int    `yaml:"port" mapstructure:"port"`
}

type GCConfig struct {
<<<<<<< HEAD
	PeerGCInterval time.Duration `yaml:"peerGCInterval" mapstructure:"peerGCInterval"`
	TaskGCInterval time.Duration `yaml:"taskGCInterval" mapstructure:"taskGCInterval"`
	PeerTTL        time.Duration
	TaskTTL        time.Duration
=======
	PeerTaskDelay int64 `yaml:"peerTaskDelay" mapstructure:"peerTaskDelay"`
	TaskDelay     int64 `yaml:"taskDelay" mapstructure:"taskDelay"`
}

type HostConfig struct {
	// Peerhost location for scheduler
	Location string `mapstructure:"location" yaml:"location"`

	// Peerhost idc for scheduler
	IDC string `mapstructure:"idc" yaml:"idc"`
>>>>>>> 9af0bab7
}<|MERGE_RESOLUTION|>--- conflicted
+++ resolved
@@ -28,20 +28,11 @@
 
 type Config struct {
 	base.Options `yaml:",inline" mapstructure:",squash"`
-<<<<<<< HEAD
 	Scheduler    *SchedulerConfig `yaml:"scheduler" mapstructure:"scheduler"`
 	Server       *ServerConfig    `yaml:"server" mapstructure:"server"`
 	DynConfig    *DynConfig       `yaml:"dynConfig" mapstructure:"dynConfig"`
 	Manager      *ManagerConfig   `yaml:"manager" mapstructure:"manager"`
-=======
-	Scheduler    SchedulerConfig       `yaml:"scheduler" mapstructure:"scheduler"`
-	Server       ServerConfig          `yaml:"server" mapstructure:"server"`
-	Worker       SchedulerWorkerConfig `yaml:"worker" mapstructure:"worker"`
-	GC           GCConfig              `yaml:"gc" mapstructure:"gc"`
-	Dynconfig    *DynconfigOptions     `yaml:"dynconfig" mapstructure:"dynconfig"`
-	Manager      ManagerConfig         `yaml:"manager" mapstructure:"manager"`
 	Host         HostConfig            `yaml:"host" mapstructure:"host"`
->>>>>>> 9af0bab7
 }
 
 func New() *Config {
@@ -200,14 +191,10 @@
 }
 
 type GCConfig struct {
-<<<<<<< HEAD
 	PeerGCInterval time.Duration `yaml:"peerGCInterval" mapstructure:"peerGCInterval"`
 	TaskGCInterval time.Duration `yaml:"taskGCInterval" mapstructure:"taskGCInterval"`
 	PeerTTL        time.Duration
 	TaskTTL        time.Duration
-=======
-	PeerTaskDelay int64 `yaml:"peerTaskDelay" mapstructure:"peerTaskDelay"`
-	TaskDelay     int64 `yaml:"taskDelay" mapstructure:"taskDelay"`
 }
 
 type HostConfig struct {
@@ -216,5 +203,4 @@
 
 	// Peerhost idc for scheduler
 	IDC string `mapstructure:"idc" yaml:"idc"`
->>>>>>> 9af0bab7
 }